# coding=utf-8
"""
Sea surface salinity rasters from ESA SMOS.

Created on Feb 6, 2019

@author: zachary.burnett
"""

from collections import OrderedDict
from datetime import datetime
import os
from typing import Collection

import fiona.crs
import numpy
import rasterio
from rasterio.crs import CRS
import rasterio.features
import shapely
import shapely.geometry
import shapely.wkt
import xarray

from PyOFS import CRS_EPSG, DATA_DIRECTORY, LEAFLET_NODATA_VALUE, utilities
from PyOFS.utilities import get_logger

LOGGER = get_logger('PyOFS.SMAP')

STUDY_AREA_POLYGON_FILENAME = os.path.join(DATA_DIRECTORY, r"reference\wcofs.gpkg:study_area")

OUTPUT_CRS = fiona.crs.from_epsg(CRS_EPSG)

SOURCE_URLS = OrderedDict({'OpenDAP': OrderedDict({'JPL': 'https://thredds.jpl.nasa.gov/thredds/dodsC/ncml_aggregation/SalinityDensity/smap/aggregate__SMAP_JPL_L3_SSS_CAP_MONTHLY_V42.ncml', })})


class SMAPDataset:
    """
    Soil Moisture Active Passive (SMAP) satellite sea-surface salinity.
    """

    study_area_transform = None
    study_area_extent = None
    study_area_bounds = None
    study_area_coordinates = None

    def __init__(self, study_area_polygon_filename: str = STUDY_AREA_POLYGON_FILENAME):
        """
        Retrieve VIIRS NetCDF observation from NOAA with given datetime.

        :param study_area_polygon_filename: filename of vector file containing study area boundary
        :raises NoDataError: if observation does not exist
        """

        self.study_area_polygon_filename = study_area_polygon_filename

        for source, source_url in SOURCE_URLS['OpenDAP'].items():
            try:
                self.dataset = xarray.open_dataset(source_url)
                break
            except Exception as error:
                LOGGER.warning(f'{error.__class__.__name__}: {error}')

        # construct rectangular polygon of granule extent
        lon_min = float(self.dataset.geospatial_lon_min)
        lon_max = float(self.dataset.geospatial_lon_max)
        lat_min = float(self.dataset.geospatial_lat_min)
        lat_max = float(self.dataset.geospatial_lat_max)

        if lon_min < lon_max:
            self.data_extent = shapely.geometry.Polygon([(lon_min, lat_max), (lon_max, lat_max), (lon_max, lat_min), (lon_min, lat_min)])
        else:
            # geospatial bounds cross the antimeridian, so we create a multipolygon
            self.data_extent = shapely.geometry.MultiPolygon([shapely.geometry.Polygon([(lon_min, lat_max), (180, lat_max), (180, lat_min), (lon_min, lat_min)]),
                                                              shapely.geometry.Polygon([(-180, lat_max), (lon_max, lat_max), (lon_max, lat_min), (-180, lat_min)])])

        lon_pixel_size = numpy.mean(numpy.diff(self.dataset['longitude'].values))
        lat_pixel_size = numpy.mean(numpy.diff(self.dataset['latitude'].values))

        if SMAPDataset.study_area_extent is None:
            # get first record in layer
            SMAPDataset.study_area_extent = shapely.geometry.MultiPolygon(
                [shapely.geometry.Polygon(polygon[0]) for polygon in utilities.get_first_record(self.study_area_polygon_filename)['geometry']['coordinates']])

            SMAPDataset.study_area_bounds = SMAPDataset.study_area_extent.bounds
            SMAPDataset.study_area_transform = rasterio.transform.from_origin(SMAPDataset.study_area_bounds[0], SMAPDataset.study_area_bounds[3], lon_pixel_size, lat_pixel_size)

        if SMAPDataset.study_area_bounds is not None:
            self.dataset = self.dataset.sel(longitude=slice(SMAPDataset.study_area_bounds[0], SMAPDataset.study_area_bounds[2]),
                                            latitude=slice(SMAPDataset.study_area_bounds[3], SMAPDataset.study_area_bounds[1]))

        if SMAPDataset.study_area_coordinates is None:
<<<<<<< HEAD
            SMAPDataset.study_area_coordinates = {'lon': self.dataset['longitude'], 'lat': self.dataset['latitude']}
=======
            SMAPDataset.study_area_coordinates = {
                'lon': self.dataset['longitude'], 'lat': self.dataset['latitude']
            }
>>>>>>> 5a65d9b3

    def bounds(self) -> tuple:
        """
        Get coordinate bounds of observation.

        :return: tuple of bounds (west, south, east, north)
        """

        return self.data_extent.bounds

    def cell_size(self) -> tuple:
        """
        Get cell sizes of observation.

        :return: tuple of cell sizes (x_size, y_size)
        """

        return self.dataset.geospatial_lon_resolution, self.dataset.geospatial_lat_resolution

    def data(self, data_time: datetime, variable: str = 'sss') -> numpy.array:
        """
        Retrieve SMOS SSS data.

        :param data_time: datetime to retrieve (only uses month)
        :param variable: SMOS variable to retrieve
        :return: array of data
        """

        output_data = None

        if variable == 'sss':
            output_data = self._sss(data_time)

        return output_data

    def _sss(self, data_time: datetime) -> numpy.array:
        """
        Retrieve SMOS SSS data.

        :param data_time: datetime to retrieve (only uses month)
        :return: array of data
        """

        # SMOS has data on month-long resolution
        data_time = datetime(data_time.year, data_time.month, 16)

        if numpy.datetime64(data_time) in self.dataset['times'].values:
            return self.dataset['smap_sss'].sel(times=data_time).values
        else:
            raise utilities.NoDataError(f'No data exists for {data_time:%Y%m%dT%H%M%S}.')

<<<<<<< HEAD
    def write_rasters(self, output_dir: str, data_time: datetime.datetime, variables: Collection[str] = tuple(['sss']), filename_prefix: str = 'smos', fill_value: float = LEAFLET_NODATA_VALUE,
=======
    def write_rasters(self, output_dir: str, data_time: datetime, variables: Collection[str] = tuple(['sss']), filename_prefix: str = 'smos', fill_value: float = LEAFLET_NODATA_VALUE,
>>>>>>> 5a65d9b3
                      driver: str = 'GTiff'):
        """
        Write SMOS rasters to file using data from given variables.

        :param output_dir: path to output directory
        :param data_time: datetime to retrieve (only uses month)
        :param variables: variable names to write
        :param filename_prefix: prefix for output filenames
        :param fill_value: desired fill value of output
        :param driver: strings of valid GDAL driver (currently one of 'GTiff', 'GPKG', or 'AAIGrid')
        """

        for variable in variables:
            input_data = self.data(data_time, variable)

            if input_data is not None and not numpy.isnan(input_data).all():
                if fill_value is not None:
                    input_data[numpy.isnan(input_data)] = fill_value

                gdal_args = {
                    'height': input_data.shape[0],
                    'width': input_data.shape[1],
                    'count': 1,
                    'dtype': rasterio.float32,
                    'crs': CRS.from_dict(OUTPUT_CRS),
                    'transform': SMAPDataset.study_area_transform,
                    'nodata': fill_value}

                if driver == 'AAIGrid':
                    file_extension = 'asc'
                    gdal_args.update({'FORCE_CELLSIZE': 'YES'})
                elif driver == 'GPKG':
                    file_extension = 'gpkg'
                else:
                    file_extension = 'tiff'
                    gdal_args.update({'TILED': 'YES', 'COMPRESSION': 'LZW', 'BIGTIFF': 'YES'})

                output_filename = os.path.join(output_dir, f'{filename_prefix}_{variable}.{file_extension}')

                # use rasterio to write to raster with GDAL args
                LOGGER.info(f'Writing to {output_filename}')
                with rasterio.open(output_filename, 'w', driver, **gdal_args) as output_raster:
                    output_raster.write(input_data, 1)
                    if driver == 'GTiff':
                        output_raster.build_overviews(utilities.overview_levels(input_data.shape), Resampling['average'])
                        output_raster.update_tags(ns='rio_overview', resampling='average')

    def __repr__(self):
        used_params = []
        optional_params = [self.study_area_polygon_filename]

        for param in optional_params:
            if param is not None:
                if 'str' in str(type(param)):
                    param = f'"{param}"'
                else:
                    param = str(param)

                used_params.append(param)

        return f'{self.__class__.__name__}({str(", ".join(used_params))})'


if __name__ == '__main__':
    output_dir = os.path.join(DATA_DIRECTORY, r'output\test')

    smap_dataset = SMAPDataset()
    smap_dataset.write_rasters(output_dir, datetime(2018, 12, 1))

    print('done')<|MERGE_RESOLUTION|>--- conflicted
+++ resolved
@@ -90,13 +90,7 @@
                                             latitude=slice(SMAPDataset.study_area_bounds[3], SMAPDataset.study_area_bounds[1]))
 
         if SMAPDataset.study_area_coordinates is None:
-<<<<<<< HEAD
             SMAPDataset.study_area_coordinates = {'lon': self.dataset['longitude'], 'lat': self.dataset['latitude']}
-=======
-            SMAPDataset.study_area_coordinates = {
-                'lon': self.dataset['longitude'], 'lat': self.dataset['latitude']
-            }
->>>>>>> 5a65d9b3
 
     def bounds(self) -> tuple:
         """
@@ -148,11 +142,7 @@
         else:
             raise utilities.NoDataError(f'No data exists for {data_time:%Y%m%dT%H%M%S}.')
 
-<<<<<<< HEAD
-    def write_rasters(self, output_dir: str, data_time: datetime.datetime, variables: Collection[str] = tuple(['sss']), filename_prefix: str = 'smos', fill_value: float = LEAFLET_NODATA_VALUE,
-=======
     def write_rasters(self, output_dir: str, data_time: datetime, variables: Collection[str] = tuple(['sss']), filename_prefix: str = 'smos', fill_value: float = LEAFLET_NODATA_VALUE,
->>>>>>> 5a65d9b3
                       driver: str = 'GTiff'):
         """
         Write SMOS rasters to file using data from given variables.

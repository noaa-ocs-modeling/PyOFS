# coding=utf-8
"""
Data utility functions.

Created on Feb 27, 2019

@author: zachary.burnett
"""

from concurrent import futures
from datetime import datetime, timedelta
import math
import os
import sys
from typing import Union

import cartopy.feature
import fiona.crs
from matplotlib import pyplot, quiver
import numpy
import pyproj
import scipy.interpolate
import shapely.geometry
import xarray

sys.path.append(os.path.join(os.path.dirname(os.path.realpath(__file__)), os.pardir, os.pardir))

from PyOFS import utilities
from PyOFS.utilities import get_logger

LOGGER = get_logger('PyOFS.track')


class VectorField:
    """
    Vector field of (u, v) values.
    """

    def __init__(self, time_deltas: [timedelta], projection: pyproj.Proj = None):
        """
        Build vector field of (u, v) values.

        :param time_deltas: list of time deltas
        :param projection: native projection of field
        """

        self.time_deltas = [numpy.timedelta64(time_delta) for time_delta in time_deltas]
        self.projection = projection if projection is not None else utilities.WEB_MERCATOR

        time_delta = numpy.nanmean(self.time_deltas).item()
        if type(time_delta) is int:
            time_delta *= 1e-9
        elif type(time_delta) is timedelta:
            time_delta = int(time_delta.total_seconds())

        self.delta_t = timedelta(seconds=time_delta)

    def u(self, point: numpy.array, time: datetime) -> float:
        """
        u velocity in m/s at coordinates

        :param point: coordinates in linear units
        :param time: time
        :return: u value at coordinate in m/s
        """

        pass

    def v(self, point: numpy.array, time: datetime) -> float:
        """
        v velocity in m/s at coordinates

        :param point: lon / lat coordinates
        :param time: time
        :return: v value at coordinate in m/s
        """

        pass

    def velocity(self, point: numpy.array, time: datetime) -> float:
        """
        absolute velocity in m/s at coordinate

        :param point: lon / lat coordinates
        :param time: time
        :return: magnitude of uv vector in m/s
        """

        return math.sqrt(self.u(point, time) ** 2 + self.v(point, time) ** 2)

    def direction(self, point: numpy.array, time: datetime) -> float:
        """
        angle of uv vector

        :param point: lon / lat coordinates
        :param time: time
        :return: radians from east of uv vector
        """

        return math.atan2(self.u(point, time), self.v(point, time))

    def plot(self, time: datetime, axis: pyplot.Axes = None, **kwargs) -> quiver.Quiver:
        """
        Plot vector field at the given time.

        :param time: time at which to plot
        :param axis: pyplot axis on which to plot
        :return: quiver plot
        """

        pass

    def __getitem__(self, position: (numpy.array, datetime)) -> numpy.array:
        """
        velocity vector (u, v) in m/s at coordinates

        :param point: coordinates in linear units
        :param time: time
        :return: (u, v) vector
        """

        point, time = position
        vector = numpy.array([self.u(point, time), self.v(point, time)])
        vector[numpy.isnan(vector)] = 0
        return vector

    def __repr__(self) -> str:
        return f'{self.__class__.__name__}({self.delta_t})'


class RankineVortex(VectorField):
    def __init__(self, center: (float, float), radius: float, period: timedelta, time_deltas: numpy.array):
        """
        Construct a 2-dimensional solid rotating disk surrounded by inverse falloff of tangential velocity.

        :param center: tuple of geographic coordinates
        :param radius: radius of central solid rotation in meters
        :param period: rotational period
        :param time_deltas: time differences
        """

        self.center = numpy.array(pyproj.transform(utilities.WGS84, utilities.WEB_MERCATOR, *center))
        self.radius = radius
        self.angular_velocity = 2 * math.pi / period.total_seconds()

        super().__init__(time_deltas)

    def u(self, point: numpy.array, time: datetime) -> float:
        return -self.velocity(point, time) * math.cos(math.atan2(*(point - self.center)))

    def v(self, point: numpy.array, time: datetime) -> float:
        return self.velocity(point, time) * math.sin(math.atan2(*(point - self.center)))

    def velocity(self, point: numpy.array, time: datetime) -> float:
        radial_distance = numpy.sqrt(numpy.sum((point - self.center) ** 2))

        if radial_distance <= self.radius:
            return self.angular_velocity * radial_distance
        else:
            return self.angular_velocity * self.radius ** 2 / radial_distance

    def plot(self, axis: pyplot.Axes = None, **kwargs) -> quiver.Quiver:
        if axis is None:
            axis = pyplot.axes(projection=cartopy.crs.PlateCarree())

        points = []
        radii = numpy.linspace(1, self.radius * 2, 20)

        for radius in radii:
            num_points = 50
            points.extend([(math.cos(2 * math.pi / num_points * point_index) * radius + self.center[0], math.sin(2 * math.pi / num_points * point_index) * radius + self.center[1]) for point_index in
                           range(0, num_points + 1)])

        vectors = [self[point, datetime.now()] for point in points]
        points = list(zip(*pyproj.transform(utilities.WEB_MERCATOR, utilities.WGS84, *zip(*points))))

        quiver_plot = axis.quiver(*zip(*points), *zip(*vectors), units='width', **kwargs)
        axis.quiverkey(quiver_plot, 0.9, 0.9, 1, r'$1 \frac{m}{s}$', labelpos='E', coordinates='figure')

        return quiver_plot


class VectorDataset(VectorField):
    """
    Vector field with time component using xarray observation.
    """

    def __init__(self, dataset: xarray.Dataset, u_name: str = 'u', v_name: str = 'v', x_name: str = 'lon', y_name: str = 'lat', t_name: str = 'time', coordinate_system: pyproj.Proj = None):
        """
        Create new velocity field from given observation.

        :param dataset: xarray observation containing velocity data (u, v)
        :param u_name: name of u variable
        :param v_name: name of v variable
        :param x_name: name of x coordinate
        :param y_name: name of y coordinate
        :param t_name: name of time coordinate
        :param coordinate_system: coordinate system of observation
        """

        self.coordinate_system = coordinate_system if coordinate_system is not None else utilities.WGS84

        variables_to_rename = {u_name: 'u', v_name: 'v', x_name: 'x', y_name: 'y', t_name: 'time'}
        self.dataset = dataset.rename(variables_to_rename)

        x, y = pyproj.transform(self.coordinate_system, utilities.WEB_MERCATOR, *numpy.meshgrid(self.dataset['x'].values, self.dataset['y'].values))

        self.dataset['x'] = x[0, :]
        self.dataset['y'] = y[:, 0]

        self.delta_x = numpy.mean(numpy.diff(self.dataset['x']))
        self.delta_y = numpy.mean(numpy.diff(self.dataset['y']))

        super().__init__(numpy.diff(self.dataset['time'].values))

    def _interpolate(self, variable: str, point: numpy.array, time: datetime) -> xarray.DataArray:
        transformed_point = pyproj.transform(utilities.WEB_MERCATOR, self.coordinate_system, point[0], point[1])

        x_name = f'{variable}_x'
        y_name = f'{variable}_y'

        x_range = slice(self.dataset[x_name].sel({x_name: numpy.min(transformed_point[0]) - 1}, method='bfill').values.item(),
                        self.dataset[x_name].sel({x_name: numpy.max(transformed_point[0]) + 1}, method='ffill').values.item())
        y_range = slice(self.dataset[y_name].sel({y_name: numpy.min(transformed_point[1]) - 1}, method='bfill').values.item(),
                        self.dataset[y_name].sel({y_name: numpy.max(transformed_point[1]) + 1}, method='ffill').values.item())
        time_range = slice(self.dataset['time'].sel(time=time, method='bfill').values, self.dataset['time'].sel(time=time, method='ffill').values)

        if time_range.start == time_range.stop:
            time_range = time_range.start

        cell = self.dataset[variable].sel({'time': time_range, x_name: x_range, y_name: y_range})

        if len(transformed_point.shape) > 1:
            cell = cell.interp({'time': time}) if 'time' in cell.dims else cell
            return xarray.concat([cell.interp({x_name: location[0], y_name: location[1]}) for location in transformed_point.T], dim='point')
        else:
            cell = cell.interp({x_name: transformed_point[0], y_name: transformed_point[1]})
            return cell.interp({'time': time}) if 'time' in cell.dims else cell

    def u(self, point: numpy.array, time: datetime) -> float:
        return self._interpolate('u', point, time).values

    def v(self, point: numpy.array, time: datetime) -> float:
        return self._interpolate('v', point, time).values

    def plot(self, time: datetime, axis: pyplot.Axes = None, **kwargs) -> quiver.Quiver:
        if time is None:
            time = self.dataset['time'].values[0]

        if axis is None:
            axis = pyplot.axes(projection=cartopy.crs.PlateCarree())

        lon, lat = pyproj.transform(utilities.WEB_MERCATOR, utilities.WGS84, *numpy.meshgrid(self.dataset['x'].values, self.dataset['y'].values))

        quiver_plot = axis.quiver(lon, lat, self.dataset['u'].sel(time=time, method='nearest'), self.dataset['v'].sel(time=time, method='nearest'), units='width', **kwargs)
        axis.quiverkey(quiver_plot, 0.9, 0.9, 1, r'$1 \frac{m}{s}$', labelpos='E', coordinates='figure')

        return quiver_plot


class ROMSGridVectorDataset(VectorField):
    def __init__(self, u: numpy.array, v: numpy.array, u_x: numpy.array, u_y: numpy.array, v_x: numpy.array, v_y: numpy.array, times: numpy.array, grid_angles: xarray.DataArray):
        """
        Create new velocity field from given observation.

        :param u: u variable
        :param v: v variable
        :param u_x: u longitude coordinate
        :param u_y: u latitude coordinate
        :param v_x: v longitude coordinate
        :param v_y: v latitude coordinate
        :param times: time coordinate
        :param grid_angles: rotation angles from east at every grid cell
        """

        self.rotated_pole = utilities.RotatedPoleCoordinateSystem(wcofs.ROTATED_POLE)

        self.dataset = xarray.Dataset({
            'u': xarray.DataArray(u, coords={'time': times, 'u_x': u_x, 'u_y': u_y}, dims=('time', 'u_x', 'u_y')),
<<<<<<< HEAD
            'v': xarray.DataArray(v, coords={'time': times, 'v_x': v_x, 'v_y': v_y}, dims=('time', 'v_x', 'v_y'))})
=======
            'v': xarray.DataArray(v, coords={'time': times, 'v_x': v_x, 'v_y': v_y}, dims=('time', 'v_x', 'v_y'))
        })
>>>>>>> 5a65d9b3

        if len(grid_angles.shape) > 2:
            grid_angles = grid_angles.isel(time=0)

        self.grid_angle_sines = numpy.sin(grid_angles)
        self.grid_angle_cosines = numpy.cos(grid_angles)

        unrotated_coordinates = self.rotated_pole.unrotate_coordinates(numpy.meshgrid(self.dataset['u_x'].values, self.dataset['u_y'].values))
        cartesian_x, cartesian_y = pyproj.transform(utilities.WGS84, utilities.WEB_MERCATOR, unrotated_coordinates[0], unrotated_coordinates[1])

        self.delta_x = numpy.abs(numpy.mean(numpy.diff(cartesian_x)))
        self.delta_y = numpy.abs(numpy.mean(numpy.diff(cartesian_y)))

        super().__init__(numpy.diff(self.dataset['time'].values), utilities.WEB_MERCATOR)

    def _interpolate(self, variable: str, rotated_point: numpy.array, time: datetime) -> float:
        x_name = f'{variable}_x'
        y_name = f'{variable}_y'

        x_range = slice(self.dataset[x_name].sel({x_name: numpy.max(rotated_point[0]) + 1}, method='ffill').values.item(),
                        self.dataset[x_name].sel({x_name: numpy.min(rotated_point[0]) - 1}, method='bfill').values.item())
        y_range = slice(self.dataset[y_name].sel({y_name: numpy.min(rotated_point[1]) - 1}, method='bfill').values.item(),
                        self.dataset[y_name].sel({y_name: numpy.max(rotated_point[1]) + 1}, method='ffill').values.item())
        time_range = slice(self.dataset['time'].sel(time=time, method='bfill').values, self.dataset['time'].sel(time=time, method='ffill').values)

        if time_range.start == time_range.stop:
            time_range = time_range.start
        elif time_range.start > time_range.stop:
            time_range = slice(time_range.stop, time_range.start)

        cell = self.dataset[variable].sel({'time': time_range, x_name: x_range, y_name: y_range})

        if len(rotated_point.shape) > 1:
            interpolated = cell.interp_like(
                xarray.DataArray(numpy.empty((rotated_point.shape[1], rotated_point.shape[1]), dtype=float), dims=('u_x', 'u_y'), coords={'u_x': rotated_point[0], 'u_y': rotated_point[1]}))

            interpolated = interpolated.interp({'time': time}) if 'time' in interpolated.dims else interpolated

            values = []

            for location in rotated_point.T:
                try:
                    value = interpolated.sel({x_name: location[0], y_name: location[1]})
                except KeyError:
                    value = interpolated.sel({x_name: location[0], y_name: location[1]}, method='nearest')

                values.append(numpy.ravel(value)[0])

            return numpy.array(values)
        else:
            cell = cell.interp({x_name: rotated_point[0], y_name: rotated_point[1]})
            return (cell.interp({'time': time}) if 'time' in cell.dims else cell).values

<<<<<<< HEAD
    def u(self, point: numpy.array, time: datetime.datetime) -> float:
        return self._interpolate('u', point, time)  # / (geodetic_radius(point[1]) * numpy.cos(point[1] * numpy.pi / 180)) * 180 / numpy.pi

    def v(self, point: numpy.array, time: datetime.datetime) -> float:
=======
    def u(self, point: numpy.array, time: datetime) -> float:
        return self._interpolate('u', point, time)  # / (geodetic_radius(point[1]) * numpy.cos(point[1] * numpy.pi / 180)) * 180 / numpy.pi

    def v(self, point: numpy.array, time: datetime) -> float:
>>>>>>> 5a65d9b3
        return self._interpolate('v', point, time)  # / geodetic_radius(point[1]) * 180 / numpy.pi

    def __getitem__(self, position: (numpy.array, datetime)) -> numpy.array:
        point, time = position
        rotated_point = numpy.array(self.rotated_pole.rotate_coordinates(point, self.projection))
        vector = numpy.array([self.u(rotated_point, time), self.v(rotated_point, time)])
        vector[numpy.isnan(vector)] = 0

        # correct for angles
        angle_x_name, angle_y_name = self.grid_angle_sines.dims
        grid_angle_sines = []
        grid_angle_cosines = []

        for location in rotated_point.T:
            grid_angle_sines.append(numpy.ravel(self.grid_angle_sines.sel({angle_x_name: location[0], angle_y_name: location[1]}, method='nearest'))[0])
            grid_angle_cosines.append(numpy.ravel(self.grid_angle_cosines.sel({angle_x_name: location[0], angle_y_name: location[1]}, method='nearest'))[0])

        grid_angle_sines = numpy.array(grid_angle_sines)
        grid_angle_cosines = numpy.array(grid_angle_cosines)
        vector = numpy.array((vector[0] * grid_angle_cosines - vector[1] * grid_angle_sines, vector[0] * grid_angle_sines + vector[1] * grid_angle_cosines))

        return vector

    def plot(self, time: datetime, axis: pyplot.Axes = None, **kwargs) -> quiver.Quiver:
        if time is None:
            time = self.dataset['time'].values[0]

        if axis is None:
            axis = pyplot.axes(projection=cartopy.crs.PlateCarree())

        lon, lat = self.rotated_pole.unrotate_coordinates(numpy.meshgrid(self.dataset['u_x'].values, self.dataset['u_y'].values))

        u_shape = self.dataset['u'].shape
        v_shape = self.dataset['v'].shape
        new_shape = (min(u_shape[-2], v_shape[-2]), min(u_shape[-1], v_shape[-1]))

        u = numpy.resize(self.dataset['u'].sel(time=time, method='nearest'), new_shape)
        v = numpy.resize(self.dataset['v'].sel(time=time, method='nearest'), new_shape)

        quiver_plot = axis.quiver(lon, lat, u, v, units='width', **kwargs)
        axis.quiverkey(quiver_plot, 0.9, 0.9, 1, r'$1 \frac{m}{s}$', labelpos='E', coordinates='figure')

        return quiver_plot


class Particle:
    """
    Particle simulation.
    """

<<<<<<< HEAD
    def __init__(self, point: (float, float), time: datetime.datetime, field: VectorField, vector: (float, float) = None, projection: pyproj.Proj = None):
=======
    def __init__(self, point: (float, float), time: datetime, field: VectorField, vector: (float, float) = None, projection: pyproj.Proj = None):
>>>>>>> 5a65d9b3
        """
        Create new particle within in the given velocity field.

        :param point: (lon, lat) point
        :param time: starting time
        :param field: velocity field
        :param vector: starting vector
        :param projection: projection of input points
        """

        self.time = time
        self.field = field

        if projection is None:
            projection = utilities.WGS84

        if projection != self.field.projection:
            point = numpy.array(pyproj.transform(projection, self.field.projection, point[0], point[1]))

        self.locations = [numpy.array(point)]
        self.vector = self.field[self.coordinates(), self.time] if vector is None else numpy.array(vector)

    class ParticleDelta:
        def __init__(self, delta_vector: numpy.array, delta_t: timedelta):
            self.delta_vector = delta_vector
            self.delta_t = delta_t

        def __add__(self, other):
            return self.__class__(self.delta_vector + other.delta_vector, self.delta_t + other.delta_t)

    def step(self, delta_t: timedelta = None, order: int = 1):
        """
        Step particle by given time delta.

        :param delta_t: time delta
        :param order: order method to use (Euler / Runge-Kutta)
        """

        if delta_t is None:
            delta_t = self.field.delta_t

        delta_seconds = delta_t.total_seconds()

        if order > 0 and not any(numpy.isnan(self.vector)):
            k_1 = delta_seconds * self.field[self.coordinates(), self.time]

            if order >= 2:
                k_2 = delta_seconds * self.field[self.coordinates() + 0.5 * k_1, self.time + 0.5 * delta_t]

                if order >= 3:
                    k_3 = delta_seconds * self.field[self.coordinates() + 0.5 * k_2, self.time + 0.5 * delta_t]

                    if order >= 4:
                        k_4 = delta_seconds * self.field[self.coordinates() + k_3, self.time + delta_t]

                        if order > 4:
                            raise ValueError('Methods above 4th order are not implemented.')
                        else:
                            delta_vector = 1 / 6 * (k_1 + 2 * (k_2 + k_3) + k_4)
                    else:
                        delta_vector = 1 / 6 * (k_1 + 4 * k_2 + k_3)
                else:
                    delta_vector = k_2
            else:
                delta_vector = k_1
        else:
            delta_vector = numpy.array([0, 0])

        new_coordinates = self.coordinates() + delta_vector

        self.locations.append(new_coordinates)
        self.time += delta_t

        self.vector = self.field[new_coordinates, self.time]

    def coordinates(self, projection: pyproj.Proj = None) -> numpy.array:
        """
        Get current coordinates.

        :param projection: output coordinate projection
        :return tuple of coordinates
        """

        if projection is None or projection == utilities.WEB_MERCATOR:
            return self.locations[-1]
        else:
            return pyproj.transform(utilities.WEB_MERCATOR, projection, *self.locations[-1])

    def geometry(self) -> shapely.geometry.Point:
        """
        Get current location as point.

        :return point geometry
        """

        return shapely.geometry.Point(*self.coordinates())

    def plot(self, locations: Union[int, slice] = -1, axis: pyplot.Axes = None, **kwargs) -> pyplot.Line2D:
        """
        Plot particle as point.

        :param locations: indices of locations to plot
        :param axis: pyplot axis on which to plot
        :return: plot
        """

        if locations is None:
            locations = slice(0, -1)

        if axis is None:
            axis = pyplot.axes(projection=cartopy.crs.PlateCarree())

        return axis.plot(*pyproj.transform(utilities.WEB_MERCATOR, utilities.WGS84, *zip(*self.locations[locations])), linestyle='--', marker='o', **kwargs)

    def __add__(self, particle_delta: ParticleDelta):
        new_particle = Particle(self.coordinates() + particle_delta.delta_vector, self.time + particle_delta.delta_t, self.field)
        new_particle.locations = self.locations
        return new_particle

    def __sub__(self, other):
        return self.ParticleDelta(self.coordinates() - other.coordinates(), self.time - other.time)

    def __str__(self) -> str:
        return f'{self.time} {self.coordinates(utilities.WGS84)} -> {self.vector}'

    def __repr__(self):
        return str(self)


class ParticleContour:
    """
    Contour of points within a velocity field.
    """

<<<<<<< HEAD
    def __init__(self, points: [(float, float)], time: datetime.datetime, field: VectorField, interval: float = 500, projection: pyproj.Proj = None):
=======
    def __init__(self, points: [(float, float)], time: datetime, field: VectorField, interval: float = 500, projection: pyproj.Proj = None):
>>>>>>> 5a65d9b3
        """
        Create contour given list of points.

        :param points: list of (lon, lat) points
        :param time: starting time
        :param field: velocity field
        :param interval: interval between points in meters
        :param projection: projection of input points
        """

        self.time = time
        self.field = field
        self.interval = interval

        if projection is None:
            projection = utilities.WGS84

        if type(points) is not numpy.array:
            points = numpy.array(points)

        points = points.T

        if projection != self.field.projection:
            points = numpy.array(pyproj.transform(projection, self.field.projection, points[0], points[1]))

        self.vertices = interpolate_contour(points, interval=self.interval)

    def step(self, delta_t: timedelta = None, order: int = 1):
        """
        Step particle by given time delta.

        :param delta_t: time delta
        :param order: order method to use (Euler / Runge-Kutta)
        """

        if delta_t is None:
            delta_t = self.field.delta_t

        delta_seconds = delta_t.total_seconds()

        if order > 0:
            k_1 = delta_seconds * self.field[self.vertices, self.time]

            if order >= 2:
                k_2 = delta_seconds * self.field[self.vertices + 0.5 * k_1, self.time + 0.5 * delta_t]

                if order >= 3:
                    k_3 = delta_seconds * self.field[self.vertices + 0.5 * k_2, self.time + 0.5 * delta_t]

                    if order >= 4:
                        k_4 = delta_seconds * self.field[self.vertices + k_3, self.time + delta_t]

                        if order > 4:
                            raise ValueError('Methods above 4th order are not implemented.')
                        else:
                            delta_vector = 1 / 6 * (k_1 + 2 * (k_2 + k_3) + k_4)
                    else:
                        delta_vector = 1 / 6 * (k_1 + 4 * k_2 + k_3)
                else:
                    delta_vector = k_2
            else:
                delta_vector = k_1
        else:
            delta_vector = numpy.array([0, 0])

        self.time += delta_t
        self.vertices = interpolate_contour(self.vertices + delta_vector, interval=self.interval)

    def plot(self, axis: pyplot.Axes = None, **kwargs) -> pyplot.Line2D:
        """
        Plot the current state of the contour.

        :param axis: pyplot axis on which to plot
        :return: plot
        """

        if axis is None:
            axis = pyplot.axes()

        return axis.plot(*zip(*[pyproj.transform(utilities.WEB_MERCATOR, utilities.WGS84, *vertex) for vertex in list(self.vertices.T) + [self.vertices.T[0]]]), **kwargs)

    def geometry(self) -> shapely.geometry.Polygon:
        return shapely.geometry.Polygon(self.vertices.T)

    def area(self) -> float:
        return self.geometry().area

    def perimeter(self) -> float:
        return self.geometry().length

    def bounds(self) -> (float, float, float, float):
        return self.geometry().bounds

    def __str__(self) -> str:
        return f'contour with {self.vertices.shape[1]} vertices at time {self.time} with {self.area()} m^2 area and {self.perimeter()} m perimeter'

    def __repr__(self) -> str:
        return str(self)


class CircleContour(ParticleContour):
    def __init__(self, center: tuple, radius: float, time: datetime, field: VectorField, interval: float = 500):
        """
        Create circle contour with given interval between points.

        :param center: central point (lon, lat)
        :param radius: radius in m
        :param time: starting time
        :param field: velocity field
        :param interval: interval between points in m
        """

        center_x, center_y = pyproj.transform(utilities.WGS84, utilities.WEB_MERCATOR, center[0], center[1])

        num_points = round(2 * math.pi * radius / interval)
        points = []

        for point_angle in [point_index * 2 * math.pi / num_points for point_index in range(num_points + 1)]:
            point_x = math.cos(point_angle) * radius + center_x
            point_y = math.sin(point_angle) * radius + center_y
            # points.append(pyproj.transform(WebMercator, WGS84, point_x, point_y))
            points.append((point_x, point_y))

        # points = list(zip(*shapely.geometry.Point(center_x, center_y).buffer(radius).exterior.coords.xy))

        super().__init__(points, time, field, interval, utilities.WEB_MERCATOR)

    def __str__(self) -> str:
        return f'circular {super().__str__()}'


class RectangleContour(ParticleContour):
<<<<<<< HEAD
    def __init__(self, west_lon: float, east_lon: float, south_lat: float, north_lat: float, time: datetime.datetime, field: VectorField, interval: float = 500):
=======
    def __init__(self, west_lon: float, east_lon: float, south_lat: float, north_lat: float, time: datetime, field: VectorField, interval: float = 500):
>>>>>>> 5a65d9b3
        """
        Create orthogonal square contour with given bounds.

        :param west_lon: minimum longitude
        :param east_lon: maximum longitude
        :param south_lat: minimum latitude
        :param north_lat: maximum latitude
        :param time: starting time
        :param field: velocity field
        :param interval: interval between points in meters
        """

        corners = {
            'sw': pyproj.transform(utilities.WGS84, utilities.WEB_MERCATOR, west_lon, south_lat),
            'nw': pyproj.transform(utilities.WGS84, utilities.WEB_MERCATOR, west_lon, north_lat),
            'ne': pyproj.transform(utilities.WGS84, utilities.WEB_MERCATOR, east_lon, north_lat),
            'se': pyproj.transform(utilities.WGS84, utilities.WEB_MERCATOR, east_lon, south_lat)}
        points = []

        for corner_name, corner in corners.items():
            points.append(pyproj.transform(utilities.WEB_MERCATOR, utilities.WGS84, *corner))

            if corner_name is 'sw':
                edge_length = corners['nw'][1] - corners['sw'][1]
            elif corner_name is 'nw':
                edge_length = corners['ne'][0] - corners['nw'][0]
            elif corner_name is 'ne':
                edge_length = corners['ne'][1] - corners['se'][1]
            elif corner_name is 'se':
                edge_length = corners['se'][0] - corners['sw'][0]
            else:
                edge_length = 0

            for stride in range(int(edge_length / interval)):
                x, y = corner

                if corner_name is 'sw':
                    y += stride
                elif corner_name is 'nw':
                    x += stride
                elif corner_name is 'ne':
                    y -= stride
                elif corner_name is 'se':
                    x -= stride

                # points.append(pyproj.transform(WebMercator, WGS84, x, y))
                points.append((x, y))

        super().__init__(points, time, field, interval, utilities.WEB_MERCATOR)

    def __str__(self) -> str:
        return f'rectangular {super().__str__()}'


<<<<<<< HEAD
def create_contour(contour_center: tuple, contour_radius: float, start_time: datetime.datetime, velocity_field: VectorField, contour_shape: str) -> ParticleContour:
=======
def create_contour(contour_center: tuple, contour_radius: float, start_time: datetime, velocity_field: VectorField, contour_shape: str) -> ParticleContour:
>>>>>>> 5a65d9b3
    if contour_shape == 'circle':
        return CircleContour(contour_center, contour_radius, start_time, velocity_field)
    elif contour_shape == 'square':
        southwest_corner = utilities.translate_geographic_coordinates(contour_center, -contour_radius)
        northeast_corner = utilities.translate_geographic_coordinates(contour_center, contour_radius)
        return RectangleContour(southwest_corner[0], northeast_corner[0], southwest_corner[1], northeast_corner[1], start_time, velocity_field)
    else:
        return Particle(contour_center, start_time, velocity_field)


<<<<<<< HEAD
def track_contour(contour: ParticleContour, timestep: datetime.timedelta, steps: int, intermediate_timestep: datetime.timedelta = None) -> {datetime.datetime: shapely.geometry.Polygon}:
=======
def track_contour(contour: ParticleContour, timestep: timedelta, steps: int, intermediate_timestep: timedelta = None) -> {
    datetime: shapely.geometry.Polygon
}:
>>>>>>> 5a65d9b3
    polygons = {contour.time: contour.geometry()}

    if intermediate_timestep is None or intermediate_timestep > timestep:
        intermediate_timestep = timestep
        intermediate_steps = steps
    else:
        intermediate_steps = steps * int(timestep / intermediate_timestep)

    for intermediate_step in range(1, intermediate_steps + 1):
        contour.step(intermediate_timestep, order)

        if intermediate_step % int(timestep / intermediate_timestep) == 0:
            LOGGER.info(f'[{datetime.now()}]: Tracked {contour}')
            polygons[contour.time] = contour.geometry()

    return polygons


def interpolate_contour(points: numpy.array, interval: float, method: str = 'linear') -> numpy.array:
    """
    Interpolate along an arbitrary polygon to enforce a regular interval between points.

    :param points: array of x and y values of starting polygon
    :param interval: desired interval between points in the output polygon
    :param method: interpolation method
    :return: array of new x and y values
    """

    old_x = points[0]
    old_y = points[1]

    differences = numpy.diff(numpy.concatenate((points, numpy.expand_dims(points[:, 0], axis=1)), axis=1), axis=1)
    distances = numpy.sqrt(differences[0] ** 2 + differences[1] ** 2)

    old_perimeter_lengths = numpy.cumsum(distances)
    new_perimeter_lengths = numpy.arange(old_perimeter_lengths[0], old_perimeter_lengths[-1], interval)

    x_function = scipy.interpolate.interp1d(old_perimeter_lengths, old_x, kind=method)
    y_function = scipy.interpolate.interp1d(old_perimeter_lengths, old_y, kind=method)

    new_x = x_function(new_perimeter_lengths)
    new_y = y_function(new_perimeter_lengths)

    return numpy.stack((new_x, new_y))


if __name__ == '__main__':
    from PyOFS import DATA_DIRECTORY
    from PyOFS.model import rtofs, wcofs
    from PyOFS.observation import hf_radar

    source = 'wcofs_qck_geostrophic'
    contour_shape = 'circle'
    order = 4

    contour_radius = 50000

    contour_centers = {}
    start_time = datetime(2016, 9, 25, 1)

    period = timedelta(days=4)
    time_delta = timedelta(hours=1)
    maximum_timestep = timedelta(hours=4)

    output_path = os.path.join(DATA_DIRECTORY, 'output', 'test', 'contours.gpkg')
<<<<<<< HEAD
    layer_name = f'{source}_{start_time:%Y%m%dT%H%M%S}_{(start_time + period):%Y%m%dT%H%M%S}_{int(time_delta.total_seconds() / 3600)}h'
=======
    layer_name = f'{source}_{start_time:%Y%m%dT%H%M%S}_' + f'{(start_time + period):%Y%m%dT%H%M%S}_' + f'{int(time_delta.total_seconds() / 3600)}h'
>>>>>>> 5a65d9b3

    LOGGER.info(f'[{datetime.now()}]: Started processing...')

    with fiona.open(os.path.join(DATA_DIRECTORY, 'reference', 'study_points.gpkg')) as contour_centers_file:
        for point in contour_centers_file:
            contour_id = point['properties']['name']
            contour_centers[contour_id] = point['geometry']['coordinates']

    LOGGER.info(f'[{datetime.now()}]: Creating velocity field...')
    if source == 'rankine':
        vortex_radius = contour_radius * 5
        vortex_center = utilities.translate_geographic_coordinates(next(iter(contour_centers.values())), numpy.array([contour_radius * -2, contour_radius * -2]))
<<<<<<< HEAD
        vortex_period = datetime.timedelta(days=5)
=======
        vortex_period = timedelta(days=5)
>>>>>>> 5a65d9b3
        velocity_field = RankineVortex(vortex_center, vortex_radius, vortex_period, [time_delta for index in range(int(period / time_delta))])

        radii = range(1, vortex_radius * 2, 50)
        points = [numpy.array(pyproj.transform(utilities.WGS84, utilities.WEB_MERCATOR, *vortex_center)) + numpy.array([radius, 0]) for radius in radii]
        velocities = [velocity_field.velocity(point, start_time) for point in points]
    else:
        data_path = os.path.join(DATA_DIRECTORY, 'output', 'test', f'{source.lower()}_{start_time:%Y%m%d}.nc')

        LOGGER.info(f'[{datetime.now()}]: Collecting data...')

        if not os.path.exists(data_path):
            if source.upper() == 'HFR':
<<<<<<< HEAD
                vector_dataset = hf_radar.HFRadarRange(start_time, start_time + datetime.timedelta(days=1)).to_xarray(variables=('ssu', 'ssv'), mean=False)
=======
                vector_dataset = hf_radar.HFRadarRange(start_time, start_time + timedelta(days=1)).to_xarray(variables=('ssu', 'ssv'), mean=False)
>>>>>>> 5a65d9b3
                vector_dataset.to_netcdf(data_path)
            elif source.upper() == 'RTOFS':
                vector_dataset = rtofs.RTOFSDataset(start_time).to_xarray(variables=('ssu', 'ssv'), mean=False)
                vector_dataset.to_netcdf(data_path)
            elif source.upper() == 'WCOFS':
                source = 'avg' if time_delta.total_seconds() / 3600 / 24 >= 1 else '2ds'

                vector_dataset = wcofs.WCOFSDataset(start_time, source).to_xarray(variables=('ssu', 'ssv', 'angle'))
                vector_dataset.to_netcdf(data_path)
            if 'WCOFS_QCK' in source.upper():
                rotated_pole = utilities.RotatedPoleCoordinateSystem(wcofs.ROTATED_POLE)

                qck_path = os.path.join(DATA_DIRECTORY, 'input', 'wcofs', 'qck')
                input_filenames = os.listdir(qck_path)

                combined_time = []
                combined_ssu = []
                combined_ssv = []

                grid_angles = None
                rho_lon = None
                rho_lat = None
                u_lon = None
                u_lat = None
                v_lon = None
                v_lat = None

                for input_filename in sorted(input_filenames):
                    input_dataset = xarray.open_dataset(os.path.join(qck_path, input_filename))

                    if grid_angles is None:
                        grid_angles = input_dataset['angle'].values

                    time = input_dataset['ocean_time'].values
                    combined_time.extend(time)

                    if 'GEOSTROPHIC' in source.upper():
                        if rho_lon is None or rho_lat is None or u_lon is None or u_lat is None or v_lon is None or v_lat is None:
                            rho_lon = u_lon = v_lon = input_dataset['lon_rho'].values
                            rho_lat = u_lat = v_lat = input_dataset['lat_rho'].values

                        # coriolis_frequencies = 4 * math.pi / sidereal_rotation_period.total_seconds() * numpy.sin(#     input_dataset['lat_rho'].values * math.pi / 180)

                        coriolis_frequencies = input_dataset['f']
                        delta_x_reciprocal = input_dataset['pn']
                        delta_y_reciprocal = input_dataset['pm']
                        sea_level = input_dataset['zeta']

                        first_term = utilities.GRAVITATIONAL_ACCELERATION / coriolis_frequencies

                        raw_ssu = numpy.repeat(numpy.expand_dims(-first_term * input_dataset['pm'], axis=0), len(time), axis=0) * numpy.concatenate(
                            (numpy.empty((len(time), 1, len(sea_level['xi_rho']))), sea_level.diff('eta_rho')), axis=1)
                        raw_ssv = numpy.repeat(numpy.expand_dims(first_term * input_dataset['pn'], axis=0), len(time), axis=0) * numpy.concatenate(
                            (numpy.empty((len(time), len(sea_level['eta_rho']), 1)), sea_level.diff('xi_rho')), axis=2)

                        numpy.empty((len(time), sea_level.shape[1], 1))

                        raw_ssu[numpy.isnan(raw_ssu)] = 0
                        raw_ssv[numpy.isnan(raw_ssv)] = 0
                    else:
                        if rho_lon is None or rho_lat is None or u_lon is None or u_lat is None or v_lon is None or v_lat is None:
                            rho_lon = input_dataset['lon_rho'].values
                            rho_lat = input_dataset['lat_rho'].values

                            u_lon = input_dataset['lon_u'].values
                            u_lat = input_dataset['lat_u'].values
                            v_lon = input_dataset['lon_v'].values
                            v_lat = input_dataset['lat_v'].values

                            u_lon = numpy.column_stack((u_lon, numpy.array(list(v_lon[:, -1]) + [numpy.nan])))
                            u_lat = numpy.column_stack((u_lat, numpy.array(list(v_lat[:, -1]) + [numpy.nan])))
                            v_lon = numpy.row_stack((v_lon, u_lon[-1, :]))
                            v_lat = numpy.row_stack((v_lat, u_lat[-1, :]))

                        extra_column = numpy.empty((time.shape[0], u_lon.shape[0], 1), dtype=u_lon.dtype)
                        extra_column[:] = 0

                        extra_row = numpy.empty((time.shape[0], 1, v_lon.shape[1]), dtype=v_lon.dtype)
                        extra_row[:] = 0

                        raw_ssu = numpy.concatenate((input_dataset['u_sur'].values, extra_column), axis=2)
                        raw_ssv = numpy.concatenate((input_dataset['v_sur'].values, extra_row), axis=1)

                    combined_ssu.append(raw_ssu)
                    combined_ssv.append(raw_ssv)

                combined_ssu = numpy.concatenate(combined_ssu, axis=0)
                combined_ssv = numpy.concatenate(combined_ssv, axis=0)

                rho_x, rho_y = rotated_pole.rotate_coordinates((rho_lon, rho_lat))
                u_x, u_y = rotated_pole.rotate_coordinates((u_lon, u_lat))
                v_x, v_y = rotated_pole.rotate_coordinates((v_lon, v_lat))

                ssu_dataarray = xarray.DataArray(combined_ssu, coords={'time': combined_time, 'u_x': u_x[:, 0], 'u_y': u_y[0, :]}, dims=('time', 'u_x', 'u_y'))
                ssv_dataarray = xarray.DataArray(combined_ssv, coords={'time': combined_time, 'v_x': v_x[:, 0], 'v_y': v_y[0, :]}, dims=('time', 'v_x', 'v_y'))
                angle_dataarray = xarray.DataArray(grid_angles, coords={'rho_x': rho_x[:, 0], 'rho_y': rho_y[0, :]}, dims=('rho_x', 'rho_y'))

                vector_dataset = xarray.Dataset({'ssu': ssu_dataarray, 'ssv': ssv_dataarray, 'angle': angle_dataarray})
                vector_dataset.to_netcdf(data_path)
            else:
                raise ValueError(f'Source not recognized: "{source}"')
        else:
            vector_dataset = xarray.open_dataset(data_path)

        if time_delta != timedelta(seconds=(numpy.diff(vector_dataset['time'][0:2]) * 1e-9).item()):
            if time_delta == timedelta(days=1):
                vector_dataset = vector_dataset.resample(time='D').mean()

        if 'WCOFS' in source.upper():
            velocity_field = ROMSGridVectorDataset(u=vector_dataset['ssu'], v=vector_dataset['ssv'], u_x=vector_dataset['u_x'], u_y=vector_dataset['u_y'], v_x=vector_dataset['v_x'],
                                                   v_y=vector_dataset['v_y'], times=vector_dataset['time'], grid_angles=vector_dataset['angle'])
        else:
            velocity_field = VectorDataset(vector_dataset, u_name='ssu', v_name='ssv')

    contours = {}

    LOGGER.info(f'[{datetime.now()}]: Creating {len(contour_centers)} initial contours...')
    with futures.ThreadPoolExecutor() as concurrency_pool:
        running_futures = {concurrency_pool.submit(create_contour, contour_center, contour_radius, start_time, velocity_field, contour_shape): contour_id for contour_id, contour_center in
                           contour_centers.items()}

        for completed_future in futures.as_completed(running_futures):
            contour_id = running_futures[completed_future]
            contour = completed_future.result()
            contours[contour_id] = contour
            LOGGER.info(f'[{datetime.now()}]: Contour {contour_id} created: {contour}')

    # with fiona.open(r"C:\Data\develop\output\test\alex_contours.gpkg") as contour_file:
    #     contours['1'] = ParticleContour(next(iter(contour_file))['geometry']['coordinates'][0], start_time,#                                     velocity_field)

    # with fiona.open(r"C:\Data\develop\output\test\test_contours.gpkg", layer='test_points') as test_points_layer:
    #     for record in test_points_layer:
    #         contours[record['properties']['name']] = CircleContour(record['geometry']['coordinates'], contour_radius,#                                                                start_time, velocity_field)

    LOGGER.info(f'[{datetime.now()}]: Contours created.')

    # define schema
    schema = {'geometry': 'Polygon', 'properties': {'contour': 'str', 'datetime': 'datetime', 'area': 'float', 'perimeter': 'float'}}

    records = []

    with futures.ThreadPoolExecutor() as concurrency_pool:
        running_futures = {concurrency_pool.submit(track_contour, contour, time_delta, int(period / time_delta), maximum_timestep): contour_id for contour_id, contour in contours.items()}

        for completed_future in futures.as_completed(running_futures):
            contour_id = running_futures[completed_future]
            polygons = completed_future.result()

            if polygons is not None:
<<<<<<< HEAD
                records.extend({'geometry': shapely.geometry.mapping(polygon), 'properties': {'contour': contour_id, 'datetime': contour_time, 'area': polygon.area, 'perimeter': polygon.length}} for
                               contour_time, polygon in polygons.items())
                print(f'[{datetime.datetime.now()}]: Finished tracking contour.')
=======
                records.extend({
                                   'geometry': shapely.geometry.mapping(polygon), 'properties': {
                        'contour': contour_id, 'datetime': contour_time, 'area': polygon.area, 'perimeter': polygon.length
                    }
                               } for contour_time, polygon in polygons.items())
                LOGGER.info(f'[{datetime.now()}]: Finished tracking contour.')
>>>>>>> 5a65d9b3

        del running_futures

    with fiona.open(output_path, 'w', 'GPKG', schema, crs=fiona.crs.from_epsg(3857), layer=layer_name) as output_layer:
        output_layer.writerecords(records)

    print('done')<|MERGE_RESOLUTION|>--- conflicted
+++ resolved
@@ -277,12 +277,7 @@
 
         self.dataset = xarray.Dataset({
             'u': xarray.DataArray(u, coords={'time': times, 'u_x': u_x, 'u_y': u_y}, dims=('time', 'u_x', 'u_y')),
-<<<<<<< HEAD
             'v': xarray.DataArray(v, coords={'time': times, 'v_x': v_x, 'v_y': v_y}, dims=('time', 'v_x', 'v_y'))})
-=======
-            'v': xarray.DataArray(v, coords={'time': times, 'v_x': v_x, 'v_y': v_y}, dims=('time', 'v_x', 'v_y'))
-        })
->>>>>>> 5a65d9b3
 
         if len(grid_angles.shape) > 2:
             grid_angles = grid_angles.isel(time=0)
@@ -336,17 +331,10 @@
             cell = cell.interp({x_name: rotated_point[0], y_name: rotated_point[1]})
             return (cell.interp({'time': time}) if 'time' in cell.dims else cell).values
 
-<<<<<<< HEAD
-    def u(self, point: numpy.array, time: datetime.datetime) -> float:
-        return self._interpolate('u', point, time)  # / (geodetic_radius(point[1]) * numpy.cos(point[1] * numpy.pi / 180)) * 180 / numpy.pi
-
-    def v(self, point: numpy.array, time: datetime.datetime) -> float:
-=======
     def u(self, point: numpy.array, time: datetime) -> float:
         return self._interpolate('u', point, time)  # / (geodetic_radius(point[1]) * numpy.cos(point[1] * numpy.pi / 180)) * 180 / numpy.pi
 
     def v(self, point: numpy.array, time: datetime) -> float:
->>>>>>> 5a65d9b3
         return self._interpolate('v', point, time)  # / geodetic_radius(point[1]) * 180 / numpy.pi
 
     def __getitem__(self, position: (numpy.array, datetime)) -> numpy.array:
@@ -397,11 +385,7 @@
     Particle simulation.
     """
 
-<<<<<<< HEAD
-    def __init__(self, point: (float, float), time: datetime.datetime, field: VectorField, vector: (float, float) = None, projection: pyproj.Proj = None):
-=======
     def __init__(self, point: (float, float), time: datetime, field: VectorField, vector: (float, float) = None, projection: pyproj.Proj = None):
->>>>>>> 5a65d9b3
         """
         Create new particle within in the given velocity field.
 
@@ -536,11 +520,7 @@
     Contour of points within a velocity field.
     """
 
-<<<<<<< HEAD
-    def __init__(self, points: [(float, float)], time: datetime.datetime, field: VectorField, interval: float = 500, projection: pyproj.Proj = None):
-=======
     def __init__(self, points: [(float, float)], time: datetime, field: VectorField, interval: float = 500, projection: pyproj.Proj = None):
->>>>>>> 5a65d9b3
         """
         Create contour given list of points.
 
@@ -673,11 +653,7 @@
 
 
 class RectangleContour(ParticleContour):
-<<<<<<< HEAD
-    def __init__(self, west_lon: float, east_lon: float, south_lat: float, north_lat: float, time: datetime.datetime, field: VectorField, interval: float = 500):
-=======
     def __init__(self, west_lon: float, east_lon: float, south_lat: float, north_lat: float, time: datetime, field: VectorField, interval: float = 500):
->>>>>>> 5a65d9b3
         """
         Create orthogonal square contour with given bounds.
 
@@ -732,11 +708,7 @@
         return f'rectangular {super().__str__()}'
 
 
-<<<<<<< HEAD
-def create_contour(contour_center: tuple, contour_radius: float, start_time: datetime.datetime, velocity_field: VectorField, contour_shape: str) -> ParticleContour:
-=======
 def create_contour(contour_center: tuple, contour_radius: float, start_time: datetime, velocity_field: VectorField, contour_shape: str) -> ParticleContour:
->>>>>>> 5a65d9b3
     if contour_shape == 'circle':
         return CircleContour(contour_center, contour_radius, start_time, velocity_field)
     elif contour_shape == 'square':
@@ -747,13 +719,7 @@
         return Particle(contour_center, start_time, velocity_field)
 
 
-<<<<<<< HEAD
-def track_contour(contour: ParticleContour, timestep: datetime.timedelta, steps: int, intermediate_timestep: datetime.timedelta = None) -> {datetime.datetime: shapely.geometry.Polygon}:
-=======
-def track_contour(contour: ParticleContour, timestep: timedelta, steps: int, intermediate_timestep: timedelta = None) -> {
-    datetime: shapely.geometry.Polygon
-}:
->>>>>>> 5a65d9b3
+def track_contour(contour: ParticleContour, timestep: timedelta, steps: int, intermediate_timestep: timedelta = None) -> {datetime: shapely.geometry.Polygon}:
     polygons = {contour.time: contour.geometry()}
 
     if intermediate_timestep is None or intermediate_timestep > timestep:
@@ -819,11 +785,7 @@
     maximum_timestep = timedelta(hours=4)
 
     output_path = os.path.join(DATA_DIRECTORY, 'output', 'test', 'contours.gpkg')
-<<<<<<< HEAD
     layer_name = f'{source}_{start_time:%Y%m%dT%H%M%S}_{(start_time + period):%Y%m%dT%H%M%S}_{int(time_delta.total_seconds() / 3600)}h'
-=======
-    layer_name = f'{source}_{start_time:%Y%m%dT%H%M%S}_' + f'{(start_time + period):%Y%m%dT%H%M%S}_' + f'{int(time_delta.total_seconds() / 3600)}h'
->>>>>>> 5a65d9b3
 
     LOGGER.info(f'[{datetime.now()}]: Started processing...')
 
@@ -836,11 +798,7 @@
     if source == 'rankine':
         vortex_radius = contour_radius * 5
         vortex_center = utilities.translate_geographic_coordinates(next(iter(contour_centers.values())), numpy.array([contour_radius * -2, contour_radius * -2]))
-<<<<<<< HEAD
-        vortex_period = datetime.timedelta(days=5)
-=======
         vortex_period = timedelta(days=5)
->>>>>>> 5a65d9b3
         velocity_field = RankineVortex(vortex_center, vortex_radius, vortex_period, [time_delta for index in range(int(period / time_delta))])
 
         radii = range(1, vortex_radius * 2, 50)
@@ -853,11 +811,7 @@
 
         if not os.path.exists(data_path):
             if source.upper() == 'HFR':
-<<<<<<< HEAD
-                vector_dataset = hf_radar.HFRadarRange(start_time, start_time + datetime.timedelta(days=1)).to_xarray(variables=('ssu', 'ssv'), mean=False)
-=======
                 vector_dataset = hf_radar.HFRadarRange(start_time, start_time + timedelta(days=1)).to_xarray(variables=('ssu', 'ssv'), mean=False)
->>>>>>> 5a65d9b3
                 vector_dataset.to_netcdf(data_path)
             elif source.upper() == 'RTOFS':
                 vector_dataset = rtofs.RTOFSDataset(start_time).to_xarray(variables=('ssu', 'ssv'), mean=False)
@@ -1007,18 +961,9 @@
             polygons = completed_future.result()
 
             if polygons is not None:
-<<<<<<< HEAD
                 records.extend({'geometry': shapely.geometry.mapping(polygon), 'properties': {'contour': contour_id, 'datetime': contour_time, 'area': polygon.area, 'perimeter': polygon.length}} for
                                contour_time, polygon in polygons.items())
-                print(f'[{datetime.datetime.now()}]: Finished tracking contour.')
-=======
-                records.extend({
-                                   'geometry': shapely.geometry.mapping(polygon), 'properties': {
-                        'contour': contour_id, 'datetime': contour_time, 'area': polygon.area, 'perimeter': polygon.length
-                    }
-                               } for contour_time, polygon in polygons.items())
                 LOGGER.info(f'[{datetime.now()}]: Finished tracking contour.')
->>>>>>> 5a65d9b3
 
         del running_futures
 

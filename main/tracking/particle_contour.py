# coding=utf-8
"""
Data utility functions.

Created on Feb 27, 2019

@author: zachary.burnett
"""

import datetime
import os
from concurrent import futures
from typing import List, Tuple, Union, Dict

import cartopy.feature
import fiona.crs
import math
import numpy
import pyproj
import scipy.interpolate
import shapely.geometry
import xarray
from matplotlib import pyplot, quiver

from PyOFS import utilities
<<<<<<< HEAD

WGS84 = pyproj.Proj('+proj=longlat +datum=WGS84 +no_defs')
WebMercator = pyproj.Proj(
    '+proj=merc +a=6378137 +b=6378137 +lat_ts=0.0 +lon_0=0.0 +x_0=0.0 +y_0=0 +k=1.0 +units=m +nadgrids=@null +wktext +no_defs')
fiona_WebMercator = fiona.crs.from_epsg(3857)
=======
>>>>>>> cd72be88


class VectorField:
    """
    Vector field of (u, v) values.
    """

    def __init__(self, time_deltas: List[datetime.timedelta], projection: pyproj.Proj = None):
        """
        Build vector field of (u, v) values.

        :param time_deltas: list of time deltas
        :param projection: native projection of field
        """

        self.time_deltas = [numpy.timedelta64(time_delta) for time_delta in time_deltas]
        self.projection = projection if projection is not None else utilities.WEB_MERCATOR

        time_delta = numpy.nanmean(self.time_deltas).item()
        if type(time_delta) is int:
            time_delta *= 1e-9
        elif type(time_delta) is datetime.timedelta:
            time_delta = int(time_delta.total_seconds())

        self.delta_t = datetime.timedelta(seconds=time_delta)

    def u(self, point: numpy.array, time: datetime.datetime) -> float:
        """
        u velocity in m/s at coordinates

        :param point: coordinates in linear units
        :param time: time
        :return: u value at coordinate in m/s
        """

        pass

    def v(self, point: numpy.array, time: datetime.datetime) -> float:
        """
        v velocity in m/s at coordinates

        :param point: lon / lat coordinates
        :param time: time
        :return: v value at coordinate in m/s
        """

        pass

    def velocity(self, point: numpy.array, time: datetime.datetime) -> float:
        """
        absolute velocity in m/s at coordinate

        :param point: lon / lat coordinates
        :param time: time
        :return: magnitude of uv vector in m/s
        """

        return math.sqrt(self.u(point, time) ** 2 + self.v(point, time) ** 2)

    def direction(self, point: numpy.array, time: datetime.datetime) -> float:
        """
        angle of uv vector

        :param point: lon / lat coordinates
        :param time: time
        :return: radians from east of uv vector
        """

        return math.atan2(self.u(point, time), self.v(point, time))

    def plot(self, time: datetime.datetime, axis: pyplot.Axes = None, **kwargs) -> quiver.Quiver:
        """
        Plot vector field at the given time.

        :param time: time at which to plot
        :param axis: pyplot axis on which to plot
        :return: quiver plot
        """

        pass

    def __getitem__(self, position: Tuple[numpy.array, datetime.datetime]) -> numpy.array:
        """
        velocity vector (u, v) in m/s at coordinates

        :param point: coordinates in linear units
        :param time: time
        :return: (u, v) vector
        """

        point, time = position
        vector = numpy.array([self.u(point, time), self.v(point, time)])
        vector[numpy.isnan(vector)] = 0
        return vector

    def __repr__(self) -> str:
        return f'{self.__class__.__name__}({self.delta_t})'


class RankineVortex(VectorField):
    def __init__(self, center: Tuple[float, float], radius: float, period: datetime.timedelta,
                 time_deltas: numpy.array):
        """
        Construct a 2-dimensional solid rotating disk surrounded by inverse falloff of tangential velocity.

        :param center: tuple of geographic coordinates
        :param radius: radius of central solid rotation in meters
        :param period: rotational period
        :param time_deltas: time differences
        """

        self.center = numpy.array(pyproj.transform(utilities.WGS84, utilities.WEB_MERCATOR, *center))
        self.radius = radius
        self.angular_velocity = 2 * math.pi / period.total_seconds()

        super().__init__(time_deltas)

    def u(self, point: numpy.array, time: datetime.datetime) -> float:
        return -self.velocity(point, time) * math.cos(math.atan2(*(point - self.center)))

    def v(self, point: numpy.array, time: datetime.datetime) -> float:
        return self.velocity(point, time) * math.sin(math.atan2(*(point - self.center)))

    def velocity(self, point: numpy.array, time: datetime.datetime) -> float:
        radial_distance = numpy.sqrt(numpy.sum((point - self.center) ** 2))

        if radial_distance <= self.radius:
            return self.angular_velocity * radial_distance
        else:
            return self.angular_velocity * self.radius ** 2 / radial_distance

    def plot(self, axis: pyplot.Axes = None, **kwargs) -> quiver.Quiver:
        if axis is None:
            axis = pyplot.axes(projection=cartopy.crs.PlateCarree())

        points = []
        radii = numpy.linspace(1, self.radius * 2, 20)

        for radius in radii:
            num_points = 50
            points.extend([(math.cos(2 * math.pi / num_points * point_index) * radius + self.center[0],
                            math.sin(2 * math.pi / num_points * point_index) * radius + self.center[1]) for
                           point_index in range(0, num_points + 1)])

        vectors = [self[point, datetime.datetime.now()] for point in points]
        points = list(zip(*pyproj.transform(utilities.WEB_MERCATOR, utilities.WGS84, *zip(*points))))

        quiver_plot = axis.quiver(*zip(*points), *zip(*vectors), units='width', **kwargs)
        axis.quiverkey(quiver_plot, 0.9, 0.9, 1, r'$1 \frac{m}{s}$', labelpos='E', coordinates='figure')

        return quiver_plot


class VectorDataset(VectorField):
    """
    Vector field with time component using xarray observation.
    """

    def __init__(self, dataset: xarray.Dataset, u_name: str = 'u', v_name: str = 'v', x_name: str = 'lon',
                 y_name: str = 'lat', t_name: str = 'time', coordinate_system: pyproj.Proj = None):
        """
        Create new velocity field from given observation.

        :param dataset: xarray observation containing velocity data (u, v)
        :param u_name: name of u variable
        :param v_name: name of v variable
        :param x_name: name of x coordinate
        :param y_name: name of y coordinate
        :param t_name: name of time coordinate
        :param coordinate_system: coordinate system of observation
        """

        self.coordinate_system = coordinate_system if coordinate_system is not None else utilities.WGS84

        variables_to_rename = {u_name: 'u', v_name: 'v', x_name: 'x', y_name: 'y', t_name: 'time'}
        self.dataset = dataset.rename(variables_to_rename)

        x, y = pyproj.transform(self.coordinate_system, utilities.WEB_MERCATOR,
                                *numpy.meshgrid(self.dataset['x'].values, self.dataset['y'].values))

        self.dataset['x'] = x[0, :]
        self.dataset['y'] = y[:, 0]

        super().__init__(numpy.diff(self.dataset['time'].values))

    def _interpolate(self, variable: str, point: numpy.array, time: datetime.datetime) -> xarray.DataArray:
        transformed_point = pyproj.transform(utilities.WEB_MERCATOR, self.coordinate_system, point[0], point[1])

        x_name = f'{variable}_x'
        y_name = f'{variable}_y'

        x_range = slice(
            self.dataset[x_name].sel({x_name: numpy.min(transformed_point[0]) - 1}, method='bfill').values.item(),
            self.dataset[x_name].sel({x_name: numpy.max(transformed_point[0]) + 1}, method='ffill').values.item())
        y_range = slice(
            self.dataset[y_name].sel({y_name: numpy.min(transformed_point[1]) - 1}, method='bfill').values.item(),
            self.dataset[y_name].sel({y_name: numpy.max(transformed_point[1]) + 1}, method='ffill').values.item())
        time_range = slice(self.dataset['time'].sel(time=time, method='bfill').values,
                           self.dataset['time'].sel(time=time, method='ffill').values)

        if time_range.start == time_range.stop:
            time_range = time_range.start

        cell = self.dataset[variable].sel({'time': time_range, x_name: x_range, y_name: y_range})

        if len(transformed_point.shape) > 1:
            cell = cell.interp({'time': time}) if 'time' in cell.dims else cell
            return xarray.concat(
                [cell.interp({x_name: location[0], y_name: location[1]}) for location in transformed_point.T],
                dim='point')
        else:
            cell = cell.interp({x_name: transformed_point[0], y_name: transformed_point[1]})
            return cell.interp({'time': time}) if 'time' in cell.dims else cell

    def u(self, point: numpy.array, time: datetime.datetime) -> float:
        return self._interpolate('u', point, time).values

    def v(self, point: numpy.array, time: datetime.datetime) -> float:
        return self._interpolate('v', point, time).values

    def plot(self, time: datetime.datetime, axis: pyplot.Axes = None, **kwargs) -> quiver.Quiver:
        if time is None:
            time = self.dataset['time'].values[0]

        if axis is None:
            axis = pyplot.axes(projection=cartopy.crs.PlateCarree())

        lon, lat = pyproj.transform(utilities.WEB_MERCATOR, utilities.WGS84,
                                    *numpy.meshgrid(self.dataset['x'].values, self.dataset['y'].values))

        quiver_plot = axis.quiver(lon, lat, self.dataset['u'].sel(time=time, method='nearest'),
                                  self.dataset['v'].sel(time=time, method='nearest'), units='width', **kwargs)
        axis.quiverkey(quiver_plot, 0.9, 0.9, 1, r'$1 \frac{m}{s}$', labelpos='E', coordinates='figure')

        return quiver_plot


class ROMSGridVectorDataset(VectorField):
    def __init__(self, u: numpy.array, v: numpy.array, u_x: numpy.array, u_y: numpy.array, v_x: numpy.array,
                 v_y: numpy.array, times: numpy.array, grid_angles: xarray.DataArray):
        """
        Create new velocity field from given observation.

        :param u: u variable
        :param v: v variable
        :param u_lon: u longitude coordinate
        :param u_lat: u latitude coordinate
        :param v_lon: v longitude coordinate
        :param v_lat: v latitude coordinate
        :param times: time coordinate
        :param grid_angles: rotation angles from east at every grid cell
        """

        self.rotated_pole = utilities.RotatedPoleCoordinateSystem(wcofs.ROTATED_POLE)

        self.dataset = xarray.Dataset(
            {'u': xarray.DataArray(u, coords={'time': times, 'u_x': u_x, 'u_y': u_y}, dims=('time', 'u_x', 'u_y')),
             'v': xarray.DataArray(v, coords={'time': times, 'v_x': v_x, 'v_y': v_y}, dims=('time', 'v_x', 'v_y'))})

        if len(grid_angles.shape) > 2:
            grid_angles = grid_angles.isel(time=0)

        self.grid_angle_sines = numpy.sin(grid_angles)
        self.grid_angle_cosines = numpy.cos(grid_angles)

<<<<<<< HEAD
    def u(self, point: numpy.array, time: datetime.datetime) -> float:
        # transformed_point = pyproj.transform(WebMercator, self.coordinate_system, *point)
        transformed_point = utilities.rotate_coordinates(point, wcofs.WCOFS_GCS)

        eta_index = numpy.nanmax(self.dataset['u_eta']) * ((transformed_point[0] - numpy.nanmin(self.native_u_x)) / (
                numpy.nanmax(self.native_u_x) - numpy.nanmin(self.native_u_x)))
        xi_index = numpy.nanmax(self.dataset['u_xi']) * ((transformed_point[1] - numpy.nanmin(self.native_u_y)) / (
                numpy.nanmax(self.native_u_y) - numpy.nanmin(self.native_u_y)))

        eta_index_bounds = [math.floor(eta_index), math.ceil(eta_index)]
        xi_index_bounds = [math.floor(xi_index), math.ceil(xi_index)]
        time_bounds = [self.dataset['time'].sel(time=time, method='bfill').values,
                       self.dataset['time'].sel(time=time, method='ffill').values]

        if time_bounds[0] == time_bounds[1]:
            time = time_bounds[0]
            return self.dataset['u'].sel(u_eta=eta_index_bounds, u_xi=xi_index_bounds, time=time).interp(
                u_eta=eta_index - eta_index_bounds[0], u_xi=xi_index - xi_index_bounds[0]).values.item()
=======
        super().__init__(numpy.diff(self.dataset['time'].values), utilities.WEB_MERCATOR)

    def _interpolate(self, variable: str, rotated_point: numpy.array, time: datetime.datetime) -> float:
        x_name = f'{variable}_x'
        y_name = f'{variable}_y'

        x_range = slice(
            self.dataset[x_name].sel({x_name: numpy.max(rotated_point[0]) + 1}, method='ffill').values.item(),
            self.dataset[x_name].sel({x_name: numpy.min(rotated_point[0]) - 1}, method='bfill').values.item())
        y_range = slice(
            self.dataset[y_name].sel({y_name: numpy.min(rotated_point[1]) - 1}, method='bfill').values.item(),
            self.dataset[y_name].sel({y_name: numpy.max(rotated_point[1]) + 1}, method='ffill').values.item())
        time_range = slice(self.dataset['time'].sel(time=time, method='bfill').values,
                           self.dataset['time'].sel(time=time, method='ffill').values)

        if time_range.start == time_range.stop:
            time_range = time_range.start
        elif time_range.start > time_range.stop:
            time_range = slice(time_range.stop, time_range.start)

        cell = self.dataset[variable].sel({'time': time_range, x_name: x_range, y_name: y_range})

        if len(rotated_point.shape) > 1:
            interpolated = cell.interp_like(
                xarray.DataArray(numpy.empty((rotated_point.shape[1], rotated_point.shape[1]), dtype=float),
                                 dims=('u_x', 'u_y'), coords={'u_x': rotated_point[0], 'u_y': rotated_point[1]}))

            interpolated = interpolated.interp({'time': time}) if 'time' in interpolated.dims else interpolated

            values = []

            for location in rotated_point.T:
                try:
                    value = interpolated.sel({x_name: location[0], y_name: location[1]})
                except KeyError:
                    value = interpolated.sel({x_name: location[0], y_name: location[1]}, method='nearest')

                values.append(numpy.ravel(value)[0])

            return numpy.array(values)
>>>>>>> cd72be88
        else:
            cell = cell.interp({x_name: rotated_point[0], y_name: rotated_point[1]})
            return (cell.interp({'time': time}) if 'time' in cell.dims else cell).values

    def u(self, point: numpy.array, time: datetime.datetime) -> float:
        return self._interpolate('u', point, time)
        # / (geodetic_radius(point[1]) * numpy.cos(point[1] * numpy.pi / 180)) * 180 / numpy.pi

    def v(self, point: numpy.array, time: datetime.datetime) -> float:
        return self._interpolate('v', point, time)
        # / geodetic_radius(point[1]) * 180 / numpy.pi

    def __getitem__(self, position: Tuple[numpy.array, datetime.datetime]) -> numpy.array:
        point, time = position
        rotated_point = numpy.array(self.rotated_pole.rotate_coordinates(point, self.projection))
        vector = numpy.array([self.u(rotated_point, time), self.v(rotated_point, time)])
        vector[numpy.isnan(vector)] = 0

        # correct for angles
        angle_x_name, angle_y_name = self.grid_angle_sines.dims
        grid_angle_sines = []
        grid_angle_cosines = []

        for location in rotated_point.T:
            grid_angle_sines.append(numpy.ravel(
                self.grid_angle_sines.sel({angle_x_name: location[0], angle_y_name: location[1]}, method='nearest'))[0])
            grid_angle_cosines.append(numpy.ravel(
                self.grid_angle_cosines.sel({angle_x_name: location[0], angle_y_name: location[1]}, method='nearest'))[
                                          0])

        grid_angle_sines = numpy.array(grid_angle_sines)
        grid_angle_cosines = numpy.array(grid_angle_cosines)
        vector = numpy.array(
            (vector[0] * grid_angle_cosines - vector[1] * grid_angle_sines,
             vector[0] * grid_angle_sines + vector[1] * grid_angle_cosines))

        return vector

    def plot(self, time: datetime.datetime, axis: pyplot.Axes = None, **kwargs) -> quiver.Quiver:
        if time is None:
            time = self.dataset['time'].values[0]

        if axis is None:
            axis = pyplot.axes(projection=cartopy.crs.PlateCarree())

        lon, lat = self.rotated_pole.unrotate_coordinates(
            numpy.meshgrid(self.dataset['u_x'].values, self.dataset['u_y'].values))

        u_shape = self.dataset['u'].shape
        v_shape = self.dataset['v'].shape
        new_shape = (min(u_shape[-2], v_shape[-2]), min(u_shape[-1], v_shape[-1]))

        u = numpy.resize(self.dataset['u'].sel(time=time, method='nearest'), new_shape)
        v = numpy.resize(self.dataset['v'].sel(time=time, method='nearest'), new_shape)

        quiver_plot = axis.quiver(lon, lat, u, v, units='width', **kwargs)
        axis.quiverkey(quiver_plot, 0.9, 0.9, 1, r'$1 \frac{m}{s}$', labelpos='E', coordinates='figure')

        return quiver_plot


class Particle:
    """
    Particle simulation.
    """

    def __init__(self, point: Tuple[float, float], time: datetime.datetime, field: VectorField,
                 vector: Tuple[float, float] = None, projection: pyproj.Proj = None):
        """
        Create new particle within in the given velocity field.

        :param point: (lon, lat) point
        :param time: starting time
        :param field: velocity field
        :param vector: starting vector
        :param projection: projection of input points
        """

        self.time = time
        self.field = field

        if projection is None:
            projection = utilities.WGS84

        if projection != self.field.projection:
            point = numpy.array(pyproj.transform(projection, self.field.projection, point[0], point[1]))

        self.locations = [numpy.array(point)]
        self.vector = self.field[self.coordinates(), self.time] if vector is None else numpy.array(vector)

    class ParticleDelta:
        def __init__(self, delta_vector: numpy.array, delta_t: datetime.timedelta):
            self.delta_vector = delta_vector
            self.delta_t = delta_t

        def __add__(self, other):
            return self.__class__(self.delta_vector + other.delta_vector, self.delta_t + other.delta_t)

    def step(self, delta_t: datetime.timedelta = None, order: int = 1):
        """
        Step particle by given time delta.

        :param delta_t: time delta
        :param order: order method to use (Euler / Runge-Kutta)
        """

        if delta_t is None:
            delta_t = self.field.delta_t

        delta_seconds = delta_t.total_seconds()

        if order > 0 and not any(numpy.isnan(self.vector)):
            k_1 = delta_seconds * self.field[self.coordinates(), self.time]

            if order >= 2:
                k_2 = delta_seconds * self.field[self.coordinates() + 0.5 * k_1, self.time + 0.5 * delta_t]

                if order >= 3:
                    k_3 = delta_seconds * self.field[self.coordinates() + 0.5 * k_2, self.time + 0.5 * delta_t]

                    if order >= 4:
                        k_4 = delta_seconds * self.field[self.coordinates() + k_3, self.time + delta_t]

                        if order > 4:
                            raise ValueError('Methods above 4th order are not implemented.')
                        else:
                            delta_vector = 1 / 6 * (k_1 + 2 * (k_2 + k_3) + k_4)
                    else:
                        delta_vector = 1 / 6 * (k_1 + 4 * k_2 + k_3)
                else:
                    delta_vector = k_2
            else:
                delta_vector = k_1
        else:
            delta_vector = numpy.array([0, 0])

        new_coordinates = self.coordinates() + delta_vector

        self.locations.append(new_coordinates)
        self.time += delta_t

        self.vector = self.field[new_coordinates, self.time]

    def coordinates(self, projection: pyproj.Proj = None) -> numpy.array:
        """
        Get current coordinates.

        :param projection: output coordinate projection
        :return tuple of coordinates
        """

        if projection is None or projection == utilities.WEB_MERCATOR:
            return self.locations[-1]
        else:
            return pyproj.transform(utilities.WEB_MERCATOR, projection, *self.locations[-1])

    def geometry(self) -> shapely.geometry.Point:
        """
        Get current location as point.

        :return point geometry
        """

        return shapely.geometry.Point(*self.coordinates())

    def plot(self, locations: Union[int, slice] = -1, axis: pyplot.Axes = None, **kwargs) -> pyplot.Line2D:
        """
        Plot particle as point.

        :param locations: indices of locations to plot
        :param axis: pyplot axis on which to plot
        :return: plot
        """

        if locations is None:
            locations = slice(0, -1)

        if axis is None:
            axis = pyplot.axes(projection=cartopy.crs.PlateCarree())

        return axis.plot(*pyproj.transform(utilities.WEB_MERCATOR, utilities.WGS84, *zip(*self.locations[locations])),
                         linestyle='--', marker='o', **kwargs)

    def __add__(self, particle_delta: ParticleDelta):
        new_particle = Particle(self.coordinates() + particle_delta.delta_vector, self.time + particle_delta.delta_t,
                                self.field)
        new_particle.locations = self.locations
        return new_particle

    def __sub__(self, other):
        return self.ParticleDelta(self.coordinates() - other.coordinates(), self.time - other.time)

    def __str__(self) -> str:
        return f'{self.time} {self.coordinates(utilities.WGS84)} -> {self.vector}'

    def __repr__(self):
        return str(self)


class ParticleContour:
    """
    Contour of points within a velocity field.
    """

    def __init__(self, points: List[Tuple[float, float]], time: datetime.datetime, field: VectorField,
                 max_interval: float = 500, projection: pyproj.Proj = None):
        """
        Create contour given list of points.

        :param points: list of (lon, lat) points
        :param time: starting time
        :param field: velocity field
        :param projection: projection of input points
        """

        self.time = time
        self.field = field
        self.max_interval = max_interval

        if projection is None:
            projection = utilities.WGS84

        if type(points) is not numpy.array:
            points = numpy.array(points)

        points = points.T

        if projection != self.field.projection:
            points = numpy.array(pyproj.transform(projection, self.field.projection, points[0], points[1]))

        self.vertices = points
        self._fill_intervals()

    def step(self, delta_t: datetime.timedelta = None, order: int = 1):
        """
        Step particle by given time delta.

        :param delta_t: time delta
        :param order: order method to use (Euler / Runge-Kutta)
        """

        if delta_t is None:
            delta_t = self.field.delta_t

        delta_seconds = delta_t.total_seconds()

        if order > 0:
            k_1 = delta_seconds * self.field[self.vertices, self.time]

            if order >= 2:
                k_2 = delta_seconds * self.field[self.vertices + 0.5 * k_1, self.time + 0.5 * delta_t]

                if order >= 3:
                    k_3 = delta_seconds * self.field[self.vertices + 0.5 * k_2, self.time + 0.5 * delta_t]

                    if order >= 4:
                        k_4 = delta_seconds * self.field[self.vertices + k_3, self.time + delta_t]

                        if order > 4:
                            raise ValueError('Methods above 4th order are not implemented.')
                        else:
                            delta_vector = 1 / 6 * (k_1 + 2 * (k_2 + k_3) + k_4)
                    else:
                        delta_vector = 1 / 6 * (k_1 + 4 * k_2 + k_3)
                else:
                    delta_vector = k_2
            else:
                delta_vector = k_1
        else:
            delta_vector = numpy.array([0, 0])

        self.time += delta_t
        self.vertices = self.vertices + delta_vector
        self._fill_intervals()

    def plot(self, axis: pyplot.Axes = None, **kwargs) -> pyplot.Line2D:
        """
        Plot the current state of the contour.

        :param axis: pyplot axis on which to plot
        :return: plot
        """

        if axis is None:
            axis = pyplot.axes()

        return axis.plot(
            *zip(*[pyproj.transform(utilities.WEB_MERCATOR, utilities.WGS84, *vertex) for vertex in
                   list(self.vertices.T) + [self.vertices.T[0]]]), **kwargs)

    def geometry(self) -> shapely.geometry.Polygon:
        return shapely.geometry.Polygon(self.vertices.T)

    def area(self) -> float:
        return self.geometry().area

    def perimeter(self) -> float:
        return self.geometry().length

    def bounds(self) -> Tuple[float, float, float, float]:
        return self.geometry().bounds

    def _fill_intervals(self):
        centroid = self.geometry().centroid.xy
        differences = self.vertices - centroid

        original_angles = numpy.arctan2(differences[1], differences[0])
        original_distances = numpy.sqrt(differences[0] ** 2 + differences[1] ** 2)
        polar = scipy.interpolate.interp1d(original_angles, original_distances)
        number_of_vertices = 2 * numpy.pi * numpy.max(original_distances) / self.max_interval
        angles = numpy.linspace(numpy.min(original_angles), numpy.max(original_angles), number_of_vertices)
        distances = polar(angles)

        # pyplot.polar(original_angles, original_distances, 'bo')
        # pyplot.polar(angles, distances, 'r-')
        # pyplot.show()

        self.vertices = centroid + numpy.stack((distances * numpy.cos(angles), distances * numpy.sin(angles)))

        # differences = numpy.diff(
        #     numpy.concatenate((self.vertices, numpy.expand_dims(self.vertices[:, 0], axis=1)), axis=1), axis=1)
        # distances = numpy.sqrt(differences[0] ** 2 + differences[1] ** 2)
        # small_distance_indices = numpy.where(distances < self.max_interval)[0]
        #
        # if len(small_distance_indices) > 0:
        #     self.vertices = numpy.delete(self.vertices, small_distance_indices, axis=1)
        #     print(f'Removed {len(small_distance_indices)} particles.')
        #
        # differences = numpy.diff(
        #     numpy.concatenate((self.vertices, numpy.expand_dims(self.vertices[:, 0], axis=1)), axis=1), axis=1)
        # distances = numpy.sqrt(differences[0] ** 2 + differences[1] ** 2)
        # large_distance_indices = numpy.where(distances > self.max_interval)[0]
        #
        # if len(large_distance_indices) > 0:
        #     new_particles = self.vertices[:, large_distance_indices] + (differences[:, large_distance_indices] / 2)
        #     self.vertices = numpy.insert(self.vertices, large_distance_indices, new_particles, axis=1)
        #     print(f'Added {len(large_distance_indices)} new particles.')

    def __str__(self) -> str:
        return f'contour with {self.vertices.shape[1]} vertices at time {self.time} with {self.area()} m^2 area and ' + \
               f'{self.perimeter()} m perimeter'

    def __repr__(self) -> str:
        return str(self)


class CircleContour(ParticleContour):
    def __init__(self, center: tuple, radius: float, time: datetime.datetime, field: VectorField,
                 interval: float = 500):
        """
        Create circle contour with given interval between points.

        :param center: central point (lon, lat)
        :param radius: radius in m
        :param time: starting time
        :param field: velocity field
        :param interval: interval between points in m
        """

        center_x, center_y = pyproj.transform(utilities.WGS84, utilities.WEB_MERCATOR, center[0], center[1])

        num_points = round(2 * math.pi * radius / interval)
        points = []

<<<<<<< HEAD
        num_points = round(2 * math.pi * radius / interval)
        points = []

        for point_angle in [point_index * 2 * math.pi / num_points for point_index in range(num_points + 1)]:
            point_x = math.cos(point_angle) * radius + center_x
            point_y = math.sin(point_angle) * radius + center_y
            points.append(pyproj.transform(WebMercator, WGS84, point_x, point_y))

        # points = list(zip(*pyproj.transform(WebMercator, WGS84, *shapely.geometry.Point(center_x, center_y).buffer(
        #     radius).exterior.coords.xy)))
=======
        for point_angle in [point_index * 2 * math.pi / num_points for point_index in range(num_points + 1)]:
            point_x = math.cos(point_angle) * radius + center_x
            point_y = math.sin(point_angle) * radius + center_y
            # points.append(pyproj.transform(WebMercator, WGS84, point_x, point_y))
            points.append((point_x, point_y))

        # points = list(zip(*shapely.geometry.Point(center_x, center_y).buffer(radius).exterior.coords.xy))
>>>>>>> cd72be88

        super().__init__(points, time, field, interval, utilities.WEB_MERCATOR)

    def __str__(self) -> str:
        return f'circular {super().__str__()}'


class RectangleContour(ParticleContour):
    def __init__(self, west_lon: float, east_lon: float, south_lat: float, north_lat: float, time: datetime.datetime,
                 field: VectorField, interval: float = 500):
        """
        Create orthogonal square contour with given bounds.

        :param west_lon: minimum longitude
        :param east_lon: maximum longitude
        :param south_lat: minimum latitude
        :param north_lat: maximum latitude
        :param time: starting time
        :param field: velocity field
        :param interval: interval between points in meters
        """

        corners = {'sw': pyproj.transform(utilities.WGS84, utilities.WEB_MERCATOR, west_lon, south_lat),
                   'nw': pyproj.transform(utilities.WGS84, utilities.WEB_MERCATOR, west_lon, north_lat),
                   'ne': pyproj.transform(utilities.WGS84, utilities.WEB_MERCATOR, east_lon, north_lat),
                   'se': pyproj.transform(utilities.WGS84, utilities.WEB_MERCATOR, east_lon, south_lat)}
        points = []

        for corner_name, corner in corners.items():
            points.append(pyproj.transform(utilities.WEB_MERCATOR, utilities.WGS84, *corner))

            if corner_name is 'sw':
                edge_length = corners['nw'][1] - corners['sw'][1]
            elif corner_name is 'nw':
                edge_length = corners['ne'][0] - corners['nw'][0]
            elif corner_name is 'ne':
                edge_length = corners['ne'][1] - corners['se'][1]
            elif corner_name is 'se':
                edge_length = corners['se'][0] - corners['sw'][0]
            else:
                edge_length = 0

            for stride in range(int(edge_length / interval)):
                x, y = corner

                if corner_name is 'sw':
                    y += stride
                elif corner_name is 'nw':
                    x += stride
                elif corner_name is 'ne':
                    y -= stride
                elif corner_name is 'se':
                    x -= stride

                # points.append(pyproj.transform(WebMercator, WGS84, x, y))
                points.append((x, y))

        super().__init__(points, time, field, interval, utilities.WEB_MERCATOR)

    def __str__(self) -> str:
        return f'rectangular {super().__str__()}'


def create_contour(contour_center: tuple, contour_radius: float, start_time: datetime.datetime,
                   velocity_field: VectorField, contour_shape: str) -> ParticleContour:
    if contour_shape == 'circle':
        return CircleContour(contour_center, contour_radius, start_time, velocity_field)
    elif contour_shape == 'square':
        southwest_corner = utilities.translate_geographic_coordinates(contour_center, -contour_radius)
        northeast_corner = utilities.translate_geographic_coordinates(contour_center, contour_radius)
        return RectangleContour(southwest_corner[0], northeast_corner[0], southwest_corner[1],
                                northeast_corner[1], start_time, velocity_field)
    else:
        return Particle(contour_center, start_time, velocity_field)


def track_contour(contour: ParticleContour, time_deltas: List[datetime.timedelta]) -> Dict[
    datetime.datetime, shapely.geometry.Polygon]:
<<<<<<< HEAD
    print(f'[{datetime.datetime.now()}]: Advecting contour with {len(contour.particles)} particles...')
=======
    print(f'[{datetime.datetime.now()}]: Advecting contour with {len(contour.vertices.T)} particles...')
>>>>>>> cd72be88

    polygons = {}
    polygons[contour.time] = contour.geometry()

    for time_delta in time_deltas:
        if type(time_delta) is numpy.timedelta64:
            time_delta = time_delta.item()

        if type(time_delta) is int:
            time_delta = datetime.timedelta(seconds=time_delta * 1e-9)

        contour.step(time_delta, order)

        polygons[contour.time] = contour.geometry()

        print(f'[{datetime.datetime.now()}]: Tracked {contour}')

    return polygons


if __name__ == '__main__':
    import sys

    sys.path.append(os.path.join(os.path.dirname(os.path.realpath(__file__)), os.pardir, os.pardir))

    from PyOFS import DATA_DIR
    from PyOFS.model import rtofs, wcofs
    from PyOFS.observation import hf_radar

    source = 'wcofs_qck'
    contour_shape = 'circle'
    order = 4

    contour_radius = 20000

    contour_centers = {}
    start_time = datetime.datetime(2016, 9, 25, 1)

<<<<<<< HEAD
    period = datetime.timedelta(days=4)
=======
    period = datetime.timedelta(days=1)
>>>>>>> cd72be88
    time_delta = datetime.timedelta(hours=1)

    time_deltas = [time_delta for index in range(int(period / time_delta))]

    output_path = os.path.join(DATA_DIR, 'output', 'test', 'test_contours.gpkg')
    layer_name = f'{source}_{start_time.strftime("%Y%m%dT%H%M%S")}_{(start_time + period).strftime("%Y%m%dT%H%M%S")}_' + \
                 f'{int(time_delta.total_seconds() / 3600)}h'

    print(f'[{datetime.datetime.now()}]: Started processing...')

    with fiona.open(os.path.join(DATA_DIR, 'reference', 'study_points.gpkg'),
                    layer='study_points') as contour_centers_file:
        for point in contour_centers_file:
            contour_id = point['properties']['name']
            contour_centers[contour_id] = point['geometry']['coordinates']

    print(f'[{datetime.datetime.now()}]: Creating velocity field...')
    if source == 'rankine':
        vortex_radius = contour_radius * 5
        vortex_center = utilities.translate_geographic_coordinates(next(iter(contour_centers.values())),
                                                                   numpy.array(
                                                                       [contour_radius * -2, contour_radius * -2]))
        vortex_period = datetime.timedelta(days=5)
        velocity_field = RankineVortex(vortex_center, vortex_radius, vortex_period, time_deltas)

        radii = range(1, vortex_radius * 2, 50)
        points = [numpy.array(pyproj.transform(utilities.WGS84, utilities.WEB_MERCATOR, *vortex_center)) + numpy.array(
            [radius, 0]) for
                  radius in radii]
        velocities = [velocity_field.velocity(point, start_time) for point in points]
    else:
        data_path = os.path.join(DATA_DIR, 'output', 'test', f'{source.lower()}_{start_time.strftime("%Y%m%d")}.nc')

        print(f'[{datetime.datetime.now()}]: Collecting data...')

        if not os.path.exists(data_path):
            if source.upper() == 'HFR':
                vector_dataset = hf_radar.HFRadarRange(start_time, start_time + datetime.timedelta(days=1)).to_xarray(
                    variables=('ssu', 'ssv'), mean=False)
                vector_dataset.to_netcdf(data_path)
            elif source.upper() == 'RTOFS':
                vector_dataset = rtofs.RTOFSDataset(start_time).to_xarray(variables=('ssu', 'ssv'), mean=False)
                vector_dataset.to_netcdf(data_path)
            elif source.upper() == 'WCOFS':
                source = 'avg' if time_delta.total_seconds() / 3600 / 24 >= 1 else '2ds'

                vector_dataset = wcofs.WCOFSDataset(start_time, source).to_xarray(variables=('ssu', 'ssv', 'angle'))
                vector_dataset.to_netcdf(data_path)
            if 'WCOFS_QCK' in source.upper():
                rotated_pole = utilities.RotatedPoleCoordinateSystem(wcofs.ROTATED_POLE)

                qck_path = os.path.join(DATA_DIR, 'input', 'wcofs', 'qck')
                input_filenames = os.listdir(qck_path)

                combined_time = []
                combined_ssu = []
                combined_ssv = []

                grid_angles = None
                rho_lon = None
                rho_lat = None
                u_lon = None
                u_lat = None
                v_lon = None
                v_lat = None

                for input_filename in sorted(input_filenames):
                    input_dataset = xarray.open_dataset(os.path.join(qck_path, input_filename))

<<<<<<< HEAD
=======
                    if grid_angles is None:
                        grid_angles = input_dataset['angle'].values

>>>>>>> cd72be88
                    time = input_dataset['ocean_time'].values
                    combined_time.extend(time)

                    if 'GEOSTROPHIC' in source.upper():
<<<<<<< HEAD
                        if u_lon is None or u_lat is None or v_lon is None or v_lat is None:
                            u_lon = v_lon = input_dataset['lon_rho'].values
                            u_lat = v_lat = input_dataset['lat_rho'].values

                        gravitational_acceleration = 9.80665
                        # sidereal_rotation_period = datetime.timedelta(hours=23, minutes=53, seconds=4.1)
                        # coriolis_frequencies = 4 * math.pi / sidereal_rotation_period.total_seconds() * numpy.sin(
                        #     input_dataset['lat_rho'].values * math.pi / 180)

                        coriolis = input_dataset['f']
                        delta_x_reciprocal = input_dataset['pn']
                        delta_y_reciprocal = input_dataset['pm']
                        sea_level = input_dataset['zeta']

                        # sea_level.where(numpy.repeat(numpy.expand_dims(mask_rho, axis=0), sea_level.shape[0], axis=0) == 0) = numpy.nan

                        # def rho2uv(data: numpy.array) -> Tuple[numpy.array, numpy.array]:
                        #     data_u = (data[:-1, :] + data[1:, :]) / 2
                        #     data_v = (data[:, :-1] + data[:, 1:]) / 2
                        #     return data_u, data_v
                        #
                        #
                        # dx_u, dx_v = rho2uv(delta_x)
                        # dy_u, dy_v = rho2uv(delta_y)
                        # coriolis_u, coriolis_v = rho2uv(coriolis)
                        #
                        # # rho indices
                        # jj, ii = numpy.meshgrid(range(coriolis.shape[0]), range(coriolis.shape[1]))
                        #
                        # # fractional indices of u and v points
                        # [ii_u, ii_v] = rho2uv(ii)
                        # [jj_u, jj_v] = rho2uv(jj)
                        #
                        # dzdy_v = sea_level.diff('xi_rho') / dy_v
                        # dzdx_u = sea_level.diff('eta_rho') / dx_u
                        #
                        # dzdy_u = scipy.interpolate.griddata((jj_u, ii_u), dzdy_v.isel(ocean_time=0).values,
                        #                                     tuple((numpy.ravel(ii_v), numpy.ravel(jj_v))))
                        # dzdx_v = scipy.interpolate.griddata((jj_v, ii_v), dzdx_u.isel(ocean_time=0).values,
                        #                                     tuple((numpy.ravel(ii_u), numpy.ravel(jj_u))))
                        #
                        # ug = -gravitational_acceleration / coriolis_u * dzdy_u
                        # vg = gravitational_acceleration / coriolis_v * dzdx_v

                        first_term = gravitational_acceleration / coriolis

                        raw_ssu = numpy.repeat(numpy.expand_dims(-first_term * input_dataset['pm'], axis=0), len(time),
                                               axis=0) * numpy.concatenate(
                            (numpy.empty((len(time), 1, len(sea_level['xi_rho']))), sea_level.diff('eta_rho')), axis=1)
                        raw_ssv = numpy.repeat(numpy.expand_dims(first_term * input_dataset['pn'], axis=0), len(time),
                                               axis=0) * numpy.concatenate(
                            (numpy.empty((len(time), len(sea_level['eta_rho']), 1)), sea_level.diff('xi_rho')), axis=2)

                        numpy.empty((len(time), sea_level.shape[1], 1))

=======
                        if rho_lon is None or rho_lat is None or u_lon is None or u_lat is None or v_lon is None or v_lat is None:
                            rho_lon = u_lon = v_lon = input_dataset['lon_rho'].values
                            rho_lat = u_lat = v_lat = input_dataset['lat_rho'].values

                        # coriolis_frequencies = 4 * math.pi / sidereal_rotation_period.total_seconds() * numpy.sin(
                        #     input_dataset['lat_rho'].values * math.pi / 180)

                        coriolis_frequencies = input_dataset['f']
                        delta_x_reciprocal = input_dataset['pn']
                        delta_y_reciprocal = input_dataset['pm']
                        sea_level = input_dataset['zeta']

                        first_term = utilities.GRAVITATIONAL_ACCELERATION / coriolis_frequencies

                        raw_ssu = numpy.repeat(numpy.expand_dims(-first_term * input_dataset['pm'], axis=0), len(time),
                                               axis=0) * numpy.concatenate(
                            (numpy.empty((len(time), 1, len(sea_level['xi_rho']))), sea_level.diff('eta_rho')), axis=1)
                        raw_ssv = numpy.repeat(numpy.expand_dims(first_term * input_dataset['pn'], axis=0), len(time),
                                               axis=0) * numpy.concatenate(
                            (numpy.empty((len(time), len(sea_level['eta_rho']), 1)), sea_level.diff('xi_rho')), axis=2)

                        numpy.empty((len(time), sea_level.shape[1], 1))

>>>>>>> cd72be88
                        raw_ssu[numpy.isnan(raw_ssu)] = 0
                        raw_ssv[numpy.isnan(raw_ssv)] = 0
                    else:
                        if rho_lon is None or rho_lat is None or u_lon is None or u_lat is None or v_lon is None or v_lat is None:
                            rho_lon = input_dataset['lon_rho'].values
                            rho_lat = input_dataset['lat_rho'].values

                            u_lon = input_dataset['lon_u'].values
                            u_lat = input_dataset['lat_u'].values
                            v_lon = input_dataset['lon_v'].values
                            v_lat = input_dataset['lat_v'].values

                            u_lon = numpy.column_stack((u_lon, numpy.array(list(v_lon[:, -1]) + [numpy.nan])))
                            u_lat = numpy.column_stack((u_lat, numpy.array(list(v_lat[:, -1]) + [numpy.nan])))
                            v_lon = numpy.row_stack((v_lon, u_lon[-1, :]))
                            v_lat = numpy.row_stack((v_lat, u_lat[-1, :]))

                        extra_column = numpy.empty((time.shape[0], u_lon.shape[0], 1), dtype=u_lon.dtype)
                        extra_column[:] = 0

                        extra_row = numpy.empty((time.shape[0], 1, v_lon.shape[1]), dtype=v_lon.dtype)
                        extra_row[:] = 0

                        raw_ssu = numpy.concatenate((input_dataset['u_sur'].values, extra_column), axis=2)
                        raw_ssv = numpy.concatenate((input_dataset['v_sur'].values, extra_row), axis=1)

<<<<<<< HEAD
                    # correct for angles
                    sin_theta = numpy.repeat(numpy.expand_dims(numpy.sin(input_dataset['angle']), axis=0), len(time),
                                             axis=0)
                    cos_theta = numpy.repeat(numpy.expand_dims(numpy.cos(input_dataset['angle']), axis=0), len(time),
                                             axis=0)
                    rotated_ssu = raw_ssu * cos_theta - raw_ssv * sin_theta
                    rotated_ssv = raw_ssu * sin_theta + raw_ssv * cos_theta

                    combined_ssu.append(rotated_ssu)
                    combined_ssv.append(rotated_ssv)
=======
                    combined_ssu.append(raw_ssu)
                    combined_ssv.append(raw_ssv)
>>>>>>> cd72be88

                combined_ssu = numpy.concatenate(combined_ssu, axis=0)
                combined_ssv = numpy.concatenate(combined_ssv, axis=0)

<<<<<<< HEAD
                ssu_dataarray = xarray.DataArray(combined_ssu,
                                                 coords={'time': combined_time, 'u_lon': (('u_eta', 'u_xi'), u_lon),
                                                         'u_lat': (('u_eta', 'u_xi'), u_lat)},
                                                 dims=('time', 'u_eta', 'u_xi'))
                ssv_dataarray = xarray.DataArray(combined_ssv,
                                                 coords={'time': combined_time, 'v_lon': (('v_eta', 'v_xi'), v_lon),
                                                         'v_lat': (('v_eta', 'v_xi'), v_lat)},
                                                 dims=('time', 'v_eta', 'v_xi'))

                vector_dataset = xarray.Dataset({'ssu': ssu_dataarray, 'ssv': ssv_dataarray})
=======
                rho_x, rho_y = rotated_pole.rotate_coordinates((rho_lon, rho_lat))
                u_x, u_y = rotated_pole.rotate_coordinates((u_lon, u_lat))
                v_x, v_y = rotated_pole.rotate_coordinates((v_lon, v_lat))

                ssu_dataarray = xarray.DataArray(combined_ssu,
                                                 coords={'time': combined_time, 'u_x': u_x[:, 0], 'u_y': u_y[0, :]},
                                                 dims=('time', 'u_x', 'u_y'))
                ssv_dataarray = xarray.DataArray(combined_ssv,
                                                 coords={'time': combined_time, 'v_x': v_x[:, 0], 'v_y': v_y[0, :]},
                                                 dims=('time', 'v_x', 'v_y'))
                angle_dataarray = xarray.DataArray(grid_angles, coords={'rho_x': rho_x[:, 0], 'rho_y': rho_y[0, :]},
                                                   dims=('rho_x', 'rho_y'))

                vector_dataset = xarray.Dataset({'ssu': ssu_dataarray, 'ssv': ssv_dataarray, 'angle': angle_dataarray})
>>>>>>> cd72be88
                vector_dataset.to_netcdf(data_path)
            else:
                raise ValueError(f'Source not recognized: "{source}"')
        else:
            vector_dataset = xarray.open_dataset(data_path)

        if time_delta != datetime.timedelta(seconds=(numpy.diff(vector_dataset['time'][0:2]) * 1e-9).item()):
            if time_delta == datetime.timedelta(days=1):
                vector_dataset = vector_dataset.resample(time='D').mean()

        if 'WCOFS' in source.upper():
            velocity_field = ROMSGridVectorDataset(u=vector_dataset['ssu'], v=vector_dataset['ssv'],
                                                   u_x=vector_dataset['u_x'], u_y=vector_dataset['u_y'],
                                                   v_x=vector_dataset['v_x'], v_y=vector_dataset['v_y'],
                                                   times=vector_dataset['time'], grid_angles=vector_dataset['angle'])
        else:
            velocity_field = VectorDataset(vector_dataset, u_name='ssu', v_name='ssv')

    contours = {}

    print(f'[{datetime.datetime.now()}]: Creating {len(contour_centers)} initial contours...')

    with futures.ThreadPoolExecutor() as concurrency_pool:
        running_futures = {
            concurrency_pool.submit(create_contour, contour_center, contour_radius, start_time, velocity_field,
                                    contour_shape): contour_id for contour_id, contour_center in
            contour_centers.items()}

        for completed_future in futures.as_completed(running_futures):
            contour_id = running_futures[completed_future]
            contour = completed_future.result()
            contours[contour_id] = contour
            print(f'[{datetime.datetime.now()}]: Contour {contour_id} created: {contour}')

    # with fiona.open(r"C:\Data\develop\output\test\alex_contours.gpkg") as contour_file:
    #     contours['1'] = ParticleContour(next(iter(contour_file))['geometry']['coordinates'][0], start_time,
    #                                     velocity_field)

    print(f'[{datetime.datetime.now()}]: Contours created.')

    # define schema
    schema = {'geometry': 'Polygon', 'properties': {'contour': 'str', 'datetime': 'datetime'}}
<<<<<<< HEAD

    # add value fields to schema
    schema['properties'].update({'area': 'float', 'perimeter': 'float'})

    with fiona.open(output_path, 'w', 'GPKG', schema, crs=fiona_WebMercator, layer=layer_name) as output_file:
        for contour_id, contour in contours.items():
            polygons = track_contour(contour, time_deltas)

            records = [{'geometry': shapely.geometry.mapping(polygon),
                        'properties': {'contour': contour_id, 'datetime': contour_time, 'area': polygon.area,
                                       'perimeter': polygon.length}} for
                       contour_time, polygon in polygons.items()]
=======

    # add value fields to schema
    schema['properties'].update({'area': 'float', 'perimeter': 'float'})

    records = []
>>>>>>> cd72be88

    with futures.ThreadPoolExecutor() as concurrency_pool:
        running_futures = {concurrency_pool.submit(track_contour, contour, time_deltas): contour_id for
                           contour_id, contour in contours.items()}

        for completed_future in futures.as_completed(running_futures):
            contour_id = running_futures[completed_future]
            polygons = completed_future.result()

            if polygons is not None:
                records.extend({'geometry': shapely.geometry.mapping(polygon),
                                'properties': {'contour': contour_id, 'datetime': contour_time, 'area': polygon.area,
                                               'perimeter': polygon.length}} for contour_time, polygon in
                               polygons.items())
                print(f'[{datetime.datetime.now()}]: Finished tracking contour.')

        del running_futures

    # for contour_id, contour in contours.items():
    #     polygons = track_contour(contour, time_deltas)
    #
    #     records.append({'geometry': shapely.geometry.mapping(polygon),
    #                     'properties': {'contour': contour_id, 'datetime': contour_time, 'area': polygon.area,
    #                                    'perimeter': polygon.length}} for contour_time, polygon in polygons.items())

    with fiona.open(output_path, 'w', 'GPKG', schema, crs=fiona.crs.from_epsg(3857), layer=layer_name) as output_layer:
        output_layer.writerecords(records)

    print('done')<|MERGE_RESOLUTION|>--- conflicted
+++ resolved
@@ -23,14 +23,6 @@
 from matplotlib import pyplot, quiver
 
 from PyOFS import utilities
-<<<<<<< HEAD
-
-WGS84 = pyproj.Proj('+proj=longlat +datum=WGS84 +no_defs')
-WebMercator = pyproj.Proj(
-    '+proj=merc +a=6378137 +b=6378137 +lat_ts=0.0 +lon_0=0.0 +x_0=0.0 +y_0=0 +k=1.0 +units=m +nadgrids=@null +wktext +no_defs')
-fiona_WebMercator = fiona.crs.from_epsg(3857)
-=======
->>>>>>> cd72be88
 
 
 class VectorField:
@@ -296,26 +288,6 @@
         self.grid_angle_sines = numpy.sin(grid_angles)
         self.grid_angle_cosines = numpy.cos(grid_angles)
 
-<<<<<<< HEAD
-    def u(self, point: numpy.array, time: datetime.datetime) -> float:
-        # transformed_point = pyproj.transform(WebMercator, self.coordinate_system, *point)
-        transformed_point = utilities.rotate_coordinates(point, wcofs.WCOFS_GCS)
-
-        eta_index = numpy.nanmax(self.dataset['u_eta']) * ((transformed_point[0] - numpy.nanmin(self.native_u_x)) / (
-                numpy.nanmax(self.native_u_x) - numpy.nanmin(self.native_u_x)))
-        xi_index = numpy.nanmax(self.dataset['u_xi']) * ((transformed_point[1] - numpy.nanmin(self.native_u_y)) / (
-                numpy.nanmax(self.native_u_y) - numpy.nanmin(self.native_u_y)))
-
-        eta_index_bounds = [math.floor(eta_index), math.ceil(eta_index)]
-        xi_index_bounds = [math.floor(xi_index), math.ceil(xi_index)]
-        time_bounds = [self.dataset['time'].sel(time=time, method='bfill').values,
-                       self.dataset['time'].sel(time=time, method='ffill').values]
-
-        if time_bounds[0] == time_bounds[1]:
-            time = time_bounds[0]
-            return self.dataset['u'].sel(u_eta=eta_index_bounds, u_xi=xi_index_bounds, time=time).interp(
-                u_eta=eta_index - eta_index_bounds[0], u_xi=xi_index - xi_index_bounds[0]).values.item()
-=======
         super().__init__(numpy.diff(self.dataset['time'].values), utilities.WEB_MERCATOR)
 
     def _interpolate(self, variable: str, rotated_point: numpy.array, time: datetime.datetime) -> float:
@@ -356,7 +328,6 @@
                 values.append(numpy.ravel(value)[0])
 
             return numpy.array(values)
->>>>>>> cd72be88
         else:
             cell = cell.interp({x_name: rotated_point[0], y_name: rotated_point[1]})
             return (cell.interp({'time': time}) if 'time' in cell.dims else cell).values
@@ -721,18 +692,6 @@
         num_points = round(2 * math.pi * radius / interval)
         points = []
 
-<<<<<<< HEAD
-        num_points = round(2 * math.pi * radius / interval)
-        points = []
-
-        for point_angle in [point_index * 2 * math.pi / num_points for point_index in range(num_points + 1)]:
-            point_x = math.cos(point_angle) * radius + center_x
-            point_y = math.sin(point_angle) * radius + center_y
-            points.append(pyproj.transform(WebMercator, WGS84, point_x, point_y))
-
-        # points = list(zip(*pyproj.transform(WebMercator, WGS84, *shapely.geometry.Point(center_x, center_y).buffer(
-        #     radius).exterior.coords.xy)))
-=======
         for point_angle in [point_index * 2 * math.pi / num_points for point_index in range(num_points + 1)]:
             point_x = math.cos(point_angle) * radius + center_x
             point_y = math.sin(point_angle) * radius + center_y
@@ -740,7 +699,6 @@
             points.append((point_x, point_y))
 
         # points = list(zip(*shapely.geometry.Point(center_x, center_y).buffer(radius).exterior.coords.xy))
->>>>>>> cd72be88
 
         super().__init__(points, time, field, interval, utilities.WEB_MERCATOR)
 
@@ -819,11 +777,7 @@
 
 def track_contour(contour: ParticleContour, time_deltas: List[datetime.timedelta]) -> Dict[
     datetime.datetime, shapely.geometry.Polygon]:
-<<<<<<< HEAD
-    print(f'[{datetime.datetime.now()}]: Advecting contour with {len(contour.particles)} particles...')
-=======
     print(f'[{datetime.datetime.now()}]: Advecting contour with {len(contour.vertices.T)} particles...')
->>>>>>> cd72be88
 
     polygons = {}
     polygons[contour.time] = contour.geometry()
@@ -862,11 +816,7 @@
     contour_centers = {}
     start_time = datetime.datetime(2016, 9, 25, 1)
 
-<<<<<<< HEAD
-    period = datetime.timedelta(days=4)
-=======
     period = datetime.timedelta(days=1)
->>>>>>> cd72be88
     time_delta = datetime.timedelta(hours=1)
 
     time_deltas = [time_delta for index in range(int(period / time_delta))]
@@ -936,62 +886,26 @@
                 for input_filename in sorted(input_filenames):
                     input_dataset = xarray.open_dataset(os.path.join(qck_path, input_filename))
 
-<<<<<<< HEAD
-=======
                     if grid_angles is None:
                         grid_angles = input_dataset['angle'].values
 
->>>>>>> cd72be88
                     time = input_dataset['ocean_time'].values
                     combined_time.extend(time)
 
                     if 'GEOSTROPHIC' in source.upper():
-<<<<<<< HEAD
-                        if u_lon is None or u_lat is None or v_lon is None or v_lat is None:
-                            u_lon = v_lon = input_dataset['lon_rho'].values
-                            u_lat = v_lat = input_dataset['lat_rho'].values
-
-                        gravitational_acceleration = 9.80665
-                        # sidereal_rotation_period = datetime.timedelta(hours=23, minutes=53, seconds=4.1)
+                        if rho_lon is None or rho_lat is None or u_lon is None or u_lat is None or v_lon is None or v_lat is None:
+                            rho_lon = u_lon = v_lon = input_dataset['lon_rho'].values
+                            rho_lat = u_lat = v_lat = input_dataset['lat_rho'].values
+
                         # coriolis_frequencies = 4 * math.pi / sidereal_rotation_period.total_seconds() * numpy.sin(
                         #     input_dataset['lat_rho'].values * math.pi / 180)
 
-                        coriolis = input_dataset['f']
+                        coriolis_frequencies = input_dataset['f']
                         delta_x_reciprocal = input_dataset['pn']
                         delta_y_reciprocal = input_dataset['pm']
                         sea_level = input_dataset['zeta']
 
-                        # sea_level.where(numpy.repeat(numpy.expand_dims(mask_rho, axis=0), sea_level.shape[0], axis=0) == 0) = numpy.nan
-
-                        # def rho2uv(data: numpy.array) -> Tuple[numpy.array, numpy.array]:
-                        #     data_u = (data[:-1, :] + data[1:, :]) / 2
-                        #     data_v = (data[:, :-1] + data[:, 1:]) / 2
-                        #     return data_u, data_v
-                        #
-                        #
-                        # dx_u, dx_v = rho2uv(delta_x)
-                        # dy_u, dy_v = rho2uv(delta_y)
-                        # coriolis_u, coriolis_v = rho2uv(coriolis)
-                        #
-                        # # rho indices
-                        # jj, ii = numpy.meshgrid(range(coriolis.shape[0]), range(coriolis.shape[1]))
-                        #
-                        # # fractional indices of u and v points
-                        # [ii_u, ii_v] = rho2uv(ii)
-                        # [jj_u, jj_v] = rho2uv(jj)
-                        #
-                        # dzdy_v = sea_level.diff('xi_rho') / dy_v
-                        # dzdx_u = sea_level.diff('eta_rho') / dx_u
-                        #
-                        # dzdy_u = scipy.interpolate.griddata((jj_u, ii_u), dzdy_v.isel(ocean_time=0).values,
-                        #                                     tuple((numpy.ravel(ii_v), numpy.ravel(jj_v))))
-                        # dzdx_v = scipy.interpolate.griddata((jj_v, ii_v), dzdx_u.isel(ocean_time=0).values,
-                        #                                     tuple((numpy.ravel(ii_u), numpy.ravel(jj_u))))
-                        #
-                        # ug = -gravitational_acceleration / coriolis_u * dzdy_u
-                        # vg = gravitational_acceleration / coriolis_v * dzdx_v
-
-                        first_term = gravitational_acceleration / coriolis
+                        first_term = utilities.GRAVITATIONAL_ACCELERATION / coriolis_frequencies
 
                         raw_ssu = numpy.repeat(numpy.expand_dims(-first_term * input_dataset['pm'], axis=0), len(time),
                                                axis=0) * numpy.concatenate(
@@ -1002,31 +916,6 @@
 
                         numpy.empty((len(time), sea_level.shape[1], 1))
 
-=======
-                        if rho_lon is None or rho_lat is None or u_lon is None or u_lat is None or v_lon is None or v_lat is None:
-                            rho_lon = u_lon = v_lon = input_dataset['lon_rho'].values
-                            rho_lat = u_lat = v_lat = input_dataset['lat_rho'].values
-
-                        # coriolis_frequencies = 4 * math.pi / sidereal_rotation_period.total_seconds() * numpy.sin(
-                        #     input_dataset['lat_rho'].values * math.pi / 180)
-
-                        coriolis_frequencies = input_dataset['f']
-                        delta_x_reciprocal = input_dataset['pn']
-                        delta_y_reciprocal = input_dataset['pm']
-                        sea_level = input_dataset['zeta']
-
-                        first_term = utilities.GRAVITATIONAL_ACCELERATION / coriolis_frequencies
-
-                        raw_ssu = numpy.repeat(numpy.expand_dims(-first_term * input_dataset['pm'], axis=0), len(time),
-                                               axis=0) * numpy.concatenate(
-                            (numpy.empty((len(time), 1, len(sea_level['xi_rho']))), sea_level.diff('eta_rho')), axis=1)
-                        raw_ssv = numpy.repeat(numpy.expand_dims(first_term * input_dataset['pn'], axis=0), len(time),
-                                               axis=0) * numpy.concatenate(
-                            (numpy.empty((len(time), len(sea_level['eta_rho']), 1)), sea_level.diff('xi_rho')), axis=2)
-
-                        numpy.empty((len(time), sea_level.shape[1], 1))
-
->>>>>>> cd72be88
                         raw_ssu[numpy.isnan(raw_ssu)] = 0
                         raw_ssv[numpy.isnan(raw_ssv)] = 0
                     else:
@@ -1053,37 +942,12 @@
                         raw_ssu = numpy.concatenate((input_dataset['u_sur'].values, extra_column), axis=2)
                         raw_ssv = numpy.concatenate((input_dataset['v_sur'].values, extra_row), axis=1)
 
-<<<<<<< HEAD
-                    # correct for angles
-                    sin_theta = numpy.repeat(numpy.expand_dims(numpy.sin(input_dataset['angle']), axis=0), len(time),
-                                             axis=0)
-                    cos_theta = numpy.repeat(numpy.expand_dims(numpy.cos(input_dataset['angle']), axis=0), len(time),
-                                             axis=0)
-                    rotated_ssu = raw_ssu * cos_theta - raw_ssv * sin_theta
-                    rotated_ssv = raw_ssu * sin_theta + raw_ssv * cos_theta
-
-                    combined_ssu.append(rotated_ssu)
-                    combined_ssv.append(rotated_ssv)
-=======
                     combined_ssu.append(raw_ssu)
                     combined_ssv.append(raw_ssv)
->>>>>>> cd72be88
 
                 combined_ssu = numpy.concatenate(combined_ssu, axis=0)
                 combined_ssv = numpy.concatenate(combined_ssv, axis=0)
 
-<<<<<<< HEAD
-                ssu_dataarray = xarray.DataArray(combined_ssu,
-                                                 coords={'time': combined_time, 'u_lon': (('u_eta', 'u_xi'), u_lon),
-                                                         'u_lat': (('u_eta', 'u_xi'), u_lat)},
-                                                 dims=('time', 'u_eta', 'u_xi'))
-                ssv_dataarray = xarray.DataArray(combined_ssv,
-                                                 coords={'time': combined_time, 'v_lon': (('v_eta', 'v_xi'), v_lon),
-                                                         'v_lat': (('v_eta', 'v_xi'), v_lat)},
-                                                 dims=('time', 'v_eta', 'v_xi'))
-
-                vector_dataset = xarray.Dataset({'ssu': ssu_dataarray, 'ssv': ssv_dataarray})
-=======
                 rho_x, rho_y = rotated_pole.rotate_coordinates((rho_lon, rho_lat))
                 u_x, u_y = rotated_pole.rotate_coordinates((u_lon, u_lat))
                 v_x, v_y = rotated_pole.rotate_coordinates((v_lon, v_lat))
@@ -1098,7 +962,6 @@
                                                    dims=('rho_x', 'rho_y'))
 
                 vector_dataset = xarray.Dataset({'ssu': ssu_dataarray, 'ssv': ssv_dataarray, 'angle': angle_dataarray})
->>>>>>> cd72be88
                 vector_dataset.to_netcdf(data_path)
             else:
                 raise ValueError(f'Source not recognized: "{source}"')
@@ -1141,26 +1004,11 @@
 
     # define schema
     schema = {'geometry': 'Polygon', 'properties': {'contour': 'str', 'datetime': 'datetime'}}
-<<<<<<< HEAD
 
     # add value fields to schema
     schema['properties'].update({'area': 'float', 'perimeter': 'float'})
 
-    with fiona.open(output_path, 'w', 'GPKG', schema, crs=fiona_WebMercator, layer=layer_name) as output_file:
-        for contour_id, contour in contours.items():
-            polygons = track_contour(contour, time_deltas)
-
-            records = [{'geometry': shapely.geometry.mapping(polygon),
-                        'properties': {'contour': contour_id, 'datetime': contour_time, 'area': polygon.area,
-                                       'perimeter': polygon.length}} for
-                       contour_time, polygon in polygons.items()]
-=======
-
-    # add value fields to schema
-    schema['properties'].update({'area': 'float', 'perimeter': 'float'})
-
     records = []
->>>>>>> cd72be88
 
     with futures.ThreadPoolExecutor() as concurrency_pool:
         running_futures = {concurrency_pool.submit(track_contour, contour, time_deltas): contour_id for

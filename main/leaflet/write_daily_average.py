--- conflicted
+++ resolved
@@ -348,12 +348,8 @@
     logging.info('Processing WCOFS...')
     write_wcofs(output_dir, output_date, day_deltas, source_url=os.path.join(DATA_DIRECTORY, 'input/wcofs/avg'))
     logging.info('Processing WCOFS option...')
-<<<<<<< HEAD
-    write_wcofs(output_dir, output_date, day_deltas, source_url=os.path.join(DATA_DIRECTORY, 'input/wcofs/option'), suffix='exp')
-=======
     write_wcofs(output_dir, output_date, day_deltas, source_url=os.path.join(DATA_DIRECTORY, 'input/wcofs/option'),
-                suffix='option')
->>>>>>> 37baeff7
+                suffix='exp')
     logging.info('Processing WCOFS noDA...')
     write_wcofs(output_dir, output_date, day_deltas, data_assimilation=False,
                 source_url=os.path.join(DATA_DIRECTORY, 'input/wcofs/avg'))

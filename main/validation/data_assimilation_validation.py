from concurrent import futures
from datetime import datetime, timedelta
import os
import sys

import numpy
import xarray

sys.path.append(os.path.join(os.path.dirname(os.path.realpath(__file__)), os.pardir))

from PyOFS.utilities import get_logger
from PyOFS import DATA_DIRECTORY
from PyOFS.observation import hf_radar, viirs
from PyOFS.model import wcofs

LOGGER = get_logger('PyOFS.valid')

WORKSPACE_DIR = os.path.join(DATA_DIRECTORY, 'validation')

# UTC offset of study area
UTC_OFFSET = 8


def to_netcdf(start_time: datetime, end_time: datetime, output_dir: str):
    """
    Writes HFR, VIIRS, and WCOFS data to NetCDF files at the given filenames.

    :param start_time: Start of time interval.
    :param end_time: End of time interval.
    :param output_dir: Output directory.
    """

    # define filenames for NetCDF
    nc_filenames = {
        'hfr': os.path.join(output_dir, 'hfr.nc'),
        'viirs': os.path.join(output_dir, 'viirs.nc'),
        'wcofs_sst_noDA': os.path.join(output_dir, 'wcofs_sst_noDA.nc'),
        'wcofs_sst_DA': os.path.join(output_dir, 'wcofs_sst_DA.nc'),
        'wcofs_u_noDA': os.path.join(output_dir, 'wcofs_u_noDA.nc'),
        'wcofs_u_DA': os.path.join(output_dir, 'wcofs_u_DA.nc'),
        'wcofs_v_noDA': os.path.join(output_dir, 'wcofs_v_noDA.nc'),
        'wcofs_v_DA': os.path.join(output_dir, 'wcofs_v_DA.nc')}

    # write HFR NetCDF file if it does not exist
    if not os.path.exists(nc_filenames['hfr']):
        hfr_range = hf_radar.HFRadarRange(start_time, end_time)
        hfr_range.to_netcdf(nc_filenames['hfr'])

    # write VIIRS NetCDF file if it does not exist
    if not os.path.exists(nc_filenames['viirs']):
        utc_start_time = start_time + timedelta(hours=UTC_OFFSET)
        utc_end_time = end_time + timedelta(hours=UTC_OFFSET)

        viirs_range = viirs.VIIRSRange(utc_start_time, utc_end_time)
        viirs_range.to_netcdf(nc_filenames['viirs'], variables=['sst'])

    # write WCOFS NetCDF files if they do not exist
    if not os.path.exists(nc_filenames['wcofs_u_noDA']) or not os.path.exists(nc_filenames['wcofs_v_noDA']) or not os.path.exists(nc_filenames['wcofs_sst_noDA']):
        wcofs_range_noDA = wcofs.WCOFSRange(start_time, end_time, source='avg', grid_filename=wcofs.WCOFS_4KM_GRID_FILENAME, source_url=os.path.join(DATA_DIRECTORY, 'input', 'wcofs', 'avg'),
                                            wcofs_string='wcofs4')

        # TODO find a way to combine WCOFS variables without raising MemoryError
        wcofs_range_noDA.to_netcdf(nc_filenames['wcofs_sst_noDA'], variables=['temp'])
        wcofs_range_noDA.to_netcdf(nc_filenames['wcofs_u_noDA'], variables=['u'])
        wcofs_range_noDA.to_netcdf(nc_filenames['wcofs_v_noDA'], variables=['v'])

    if not os.path.exists(nc_filenames['wcofs_sst_DA']) or not os.path.exists(nc_filenames['wcofs_u_DA']) or not os.path.exists(nc_filenames['wcofs_v_DA']):
        wcofs_range = wcofs.WCOFSRange(start_time, end_time, source='avg')

        # TODO find a way to combine WCOFS variables without raising MemoryError
        wcofs_range.to_netcdf(nc_filenames['wcofs_sst_DA'], variables=['temp'])
        wcofs_range.to_netcdf(nc_filenames['wcofs_u_DA'], variables=['u'])
        wcofs_range.to_netcdf(nc_filenames['wcofs_v_DA'], variables=['v'])


def from_netcdf(input_dir: str) -> dict:
    """
    Read NetCDF files from directory.
    
    :param input_dir: Directory with NetCDF files.
    :return: Dictionary of xarray Dataset objects.
    """

    # define filenames for NetCDF
    nc_filenames = {
        'hfr': os.path.join(input_dir, 'hfr.nc'),
        'viirs': os.path.join(input_dir, 'viirs.nc'),
        'wcofs_sst_noDA': os.path.join(input_dir, 'wcofs_sst_noDA.nc'),
        'wcofs_sst_DA': os.path.join(input_dir, 'wcofs_sst_DA.nc'),
        'wcofs_u_noDA': os.path.join(input_dir, 'wcofs_u_noDA.nc'),
        'wcofs_u_DA': os.path.join(input_dir, 'wcofs_u_DA.nc'),
        'wcofs_v_noDA': os.path.join(input_dir, 'wcofs_v_noDA.nc'),
        'wcofs_v_DA': os.path.join(input_dir, 'wcofs_v_DA.nc')}

    # load datasets from local NetCDF files
    return {dataset: xarray.open_dataset(nc_filenames[dataset]) for dataset in nc_filenames}


def interpolate_grids(datasets: dict) -> dict:
    """
    Interpolate model grids onto observational grids.
    
    :param datasets: Dictionary of xarray Dataset objects.
    :return: Dictioanry of interpolated values.
    """

<<<<<<< HEAD
    data = {'noDA_model': {'sst': {}, 'u': {}, 'v': {}}, 'DA_model': {'sst': {}, 'u': {}, 'v': {}}}

    # get dimensions of WCOFS observation (time delta, eta, rho)
    wcofs_dimensions = {'sst': list(datasets['wcofs_sst_noDA']['temp'].coords), 'u': list(datasets['wcofs_u_noDA']['u'].coords), 'v': list(datasets['wcofs_v_DA']['v'].coords)}
=======
    data = {
        'noDA_model': {
            'sst': {}, 'u': {}, 'v': {}
        }, 'DA_model': {
            'sst': {}, 'u': {}, 'v': {}
        }
    }

    # get dimensions of WCOFS observation (time delta, eta, rho)
    wcofs_dimensions = {
        'sst': list(datasets['wcofs_sst_noDA']['temp'].coords), 'u': list(datasets['wcofs_u_noDA']['u'].coords), 'v': list(datasets['wcofs_v_DA']['v'].coords)
    }
>>>>>>> 5a65d9b3

    with futures.ThreadPoolExecutor() as concurrency_pool:
        sst_futures = {'noDA_model': {}, 'DA_model': {}}
        u_futures = {'noDA_model': {}, 'DA_model': {}}
        v_futures = {'noDA_model': {}, 'DA_model': {}}

<<<<<<< HEAD
        for time_delta_index, time_delta in dict(
                zip(range(len(datasets['wcofs_sst_noDA'][wcofs_dimensions['sst'][0]].values)), sorted(datasets['wcofs_sst_noDA'][wcofs_dimensions['sst'][0]].values, reverse=True))).items():
=======
        for time_delta_index, time_delta in enumerate(sorted(datasets['wcofs_sst_noDA'][wcofs_dimensions['sst'][0]].values, reverse=True)):
>>>>>>> 5a65d9b3
            try:

                sst_noDA_future = concurrency_pool.submit(wcofs.interpolate_grid, datasets['wcofs_sst_noDA']['lon'].values, datasets['wcofs_sst_noDA']['lat'].values,
                                                          datasets['wcofs_sst_noDA']['temp'][time_delta_index, :, :].values, datasets['viirs']['lon'].values, datasets['viirs']['lat'].values, 'linear')

                sst_DA_future = concurrency_pool.submit(wcofs.interpolate_grid, datasets['wcofs_sst_DA']['lon'].values, datasets['wcofs_sst_DA']['lat'].values,
                                                        datasets['wcofs_sst_DA']['temp'][time_delta_index, :, :].values, datasets['viirs']['lon'].values, datasets['viirs']['lat'].values, 'linear')

                u_noDA_future = concurrency_pool.submit(wcofs.interpolate_grid, datasets['wcofs_u_noDA']['lon'].values, datasets['wcofs_u_noDA']['lat'].values,
                                                        datasets['wcofs_u_noDA']['u'][time_delta_index, :, :].values, datasets['hfr']['lon'].values, datasets['hfr']['lat'].values, 'linear')

                u_DA_future = concurrency_pool.submit(wcofs.interpolate_grid, datasets['wcofs_u_DA']['lon'].values, datasets['wcofs_u_DA']['lat'].values,
                                                      datasets['wcofs_u_DA']['u'][time_delta_index, :, :].values, datasets['hfr']['lon'].values, datasets['hfr']['lat'].values, 'linear')

                v_noDA_future = concurrency_pool.submit(wcofs.interpolate_grid, datasets['wcofs_v_noDA']['lon'].values, datasets['wcofs_v_noDA']['lat'].values,
                                                        datasets['wcofs_v_noDA']['v'][time_delta_index, :, :].values, datasets['hfr']['lon'].values, datasets['hfr']['lat'].values, 'linear')

                v_DA_future = concurrency_pool.submit(wcofs.interpolate_grid, datasets['wcofs_v_DA']['lon'].values, datasets['wcofs_v_DA']['lat'].values,
                                                      datasets['wcofs_v_DA']['v'][time_delta_index, :, :].values, datasets['hfr']['lon'].values, datasets['hfr']['lat'].values, 'linear')

                sst_futures['noDA_model'][sst_noDA_future] = time_delta
                sst_futures['DA_model'][sst_DA_future] = time_delta
                u_futures['noDA_model'][u_noDA_future] = time_delta
                u_futures['DA_model'][u_DA_future] = time_delta
                v_futures['noDA_model'][v_noDA_future] = time_delta
                v_futures['DA_model'][v_DA_future] = time_delta
            except IndexError as error:
                LOGGER.warning(f'{error.__class__.__name__}: {error}')
                continue

        for completed_future in futures.as_completed(sst_futures['noDA_model']):
            time_delta = sst_futures['noDA_model'][completed_future]
            data['noDA_model']['sst'][time_delta] = completed_future.result()

        for completed_future in futures.as_completed(sst_futures['DA_model']):
            time_delta = sst_futures['DA_model'][completed_future]
            data['DA_model']['sst'][time_delta] = completed_future.result()

        del sst_futures

        for completed_future in futures.as_completed(u_futures['noDA_model']):
            time_delta = u_futures['noDA_model'][completed_future]
            data['noDA_model']['u'][time_delta] = completed_future.result()

        for completed_future in futures.as_completed(u_futures['DA_model']):
            time_delta = u_futures['DA_model'][completed_future]
            data['DA_model']['u'][time_delta] = completed_future.result()

        del u_futures

        for completed_future in futures.as_completed(v_futures['noDA_model']):
            time_delta = v_futures['noDA_model'][completed_future]
            data['noDA_model']['v'][time_delta] = completed_future.result()

        for completed_future in futures.as_completed(v_futures['DA_model']):
            time_delta = v_futures['DA_model'][completed_future]
            data['DA_model']['v'][time_delta] = completed_future.result()

        del v_futures

    return data


def rmse(x: numpy.array, y: numpy.array) -> float:
    """
    Calculate root-mean-square error (RMSE) given observational data and model output.
    
    :param x: Array of observational data.
    :param y: Array of model output (in same grid as x).
    :return: Root-mean-square error.
    """

    squared_residuals = numpy.square(x - y)
    return numpy.sqrt(numpy.nanmean(squared_residuals))


def r_squ(x: numpy.array, y: numpy.array) -> float:
    """
    Calculate determination coefficient (R^2) given observational data and model output.
    R^2 is a value from 0 to 1 of the amount of observational variance explained by the model.

    :param x: Array of observational data.
    :param y: Array of model output (in same grid as x).
    :return: Determination coefficient.
    """

    sum_of_squares_of_residuals = numpy.nansum(numpy.square(x - y))
    sum_of_squares_of_variance = numpy.nansum(numpy.square(x - numpy.nanmean(x)))
    return 1 - (sum_of_squares_of_residuals / sum_of_squares_of_variance)


if __name__ == '__main__':
    # setup start and ending times
    start_time = datetime(2018, 11, 11)
    end_time = start_time + timedelta(days=1)

    day_dir = os.path.join(WORKSPACE_DIR, f'{start_time:%Y%m%d}')
    if not os.path.exists(day_dir):
        os.mkdir(day_dir)

    to_netcdf(start_time, end_time, day_dir)

    datasets = from_netcdf(day_dir)

    # interpolate nearest-neighbor observational data onto WCOFS grid
<<<<<<< HEAD
    data = {'obser': {'sst': datasets['viirs']['sst'].values, 'u': datasets['hfr']['u'].values, 'v': datasets['hfr']['v'].values}}
=======
    data = {
        'obser': {
            'sst': datasets['viirs']['sst'].values, 'u': datasets['hfr']['u'].values, 'v': datasets['hfr']['v'].values
        }
    }
>>>>>>> 5a65d9b3

    LOGGER.info('interpolating WCOFS data onto observational grids...')
    data.update(interpolate_grids(datasets))

    time_deltas = data['DA_model']['sst'].keys()

    metrics = {}

    for time_delta in time_deltas:
        metrics[time_delta] = {
            'rmse': {
<<<<<<< HEAD
                'sst': {'noDA': rmse(data['obser']['sst'], data['noDA_model']['sst'][time_delta]), 'DA': rmse(data['obser']['sst'], data['DA_model']['sst'][time_delta])},
                'u': {'noDA': rmse(data['obser']['u'], data['noDA_model']['u'][time_delta]), 'DA': rmse(data['obser']['u'], data['DA_model']['u'][time_delta])},
                'v': {'noDA': rmse(data['obser']['v'], data['noDA_model']['v'][time_delta]), 'DA': rmse(data['obser']['v'], data['DA_model']['v'][time_delta])}},
            'r_squ': {
                'sst': {'noDA': r_squ(data['obser']['sst'], data['noDA_model']['sst'][time_delta]), 'DA': r_squ(data['obser']['sst'], data['DA_model']['sst'][time_delta])},
                'u': {'noDA': r_squ(data['obser']['u'], data['noDA_model']['u'][time_delta]), 'DA': r_squ(data['obser']['u'], data['DA_model']['u'][time_delta])},
                'v': {'noDA': r_squ(data['obser']['v'], data['noDA_model']['v'][time_delta]), 'DA': r_squ(data['obser']['v'], data['DA_model']['v'][time_delta])}}}
=======
                'sst': {
                    'noDA': rmse(data['obser']['sst'], data['noDA_model']['sst'][time_delta]), 'DA': rmse(data['obser']['sst'], data['DA_model']['sst'][time_delta])
                }, 'u': {
                    'noDA': rmse(data['obser']['u'], data['noDA_model']['u'][time_delta]), 'DA': rmse(data['obser']['u'], data['DA_model']['u'][time_delta])
                }, 'v': {
                    'noDA': rmse(data['obser']['v'], data['noDA_model']['v'][time_delta]), 'DA': rmse(data['obser']['v'], data['DA_model']['v'][time_delta])
                }
            }, 'r_squ': {
                'sst': {
                    'noDA': r_squ(data['obser']['sst'], data['noDA_model']['sst'][time_delta]), 'DA': r_squ(data['obser']['sst'], data['DA_model']['sst'][time_delta])
                }, 'u': {
                    'noDA': r_squ(data['obser']['u'], data['noDA_model']['u'][time_delta]), 'DA': r_squ(data['obser']['u'], data['DA_model']['u'][time_delta])
                }, 'v': {
                    'noDA': r_squ(data['obser']['v'], data['noDA_model']['v'][time_delta]), 'DA': r_squ(data['obser']['v'], data['DA_model']['v'][time_delta])
                }
            }
        }
>>>>>>> 5a65d9b3

    for time_delta, methods in metrics.items():
        LOGGER.info(f'{time_delta}:')
        for metric, variables in methods.items():
            LOGGER.info(f'{metric}:')
            for variable, assimilations in variables.items():
                no_da_metric = assimilations["noDA"]
                da_metric = assimilations["DA"]

                LOGGER.info(f'{no_da_metric:5.2f} -> {da_metric:5.2f}: {da_metric - no_da_metric: 5.2f}')

    print('done')<|MERGE_RESOLUTION|>--- conflicted
+++ resolved
@@ -104,37 +104,17 @@
     :return: Dictioanry of interpolated values.
     """
 
-<<<<<<< HEAD
     data = {'noDA_model': {'sst': {}, 'u': {}, 'v': {}}, 'DA_model': {'sst': {}, 'u': {}, 'v': {}}}
 
     # get dimensions of WCOFS observation (time delta, eta, rho)
     wcofs_dimensions = {'sst': list(datasets['wcofs_sst_noDA']['temp'].coords), 'u': list(datasets['wcofs_u_noDA']['u'].coords), 'v': list(datasets['wcofs_v_DA']['v'].coords)}
-=======
-    data = {
-        'noDA_model': {
-            'sst': {}, 'u': {}, 'v': {}
-        }, 'DA_model': {
-            'sst': {}, 'u': {}, 'v': {}
-        }
-    }
-
-    # get dimensions of WCOFS observation (time delta, eta, rho)
-    wcofs_dimensions = {
-        'sst': list(datasets['wcofs_sst_noDA']['temp'].coords), 'u': list(datasets['wcofs_u_noDA']['u'].coords), 'v': list(datasets['wcofs_v_DA']['v'].coords)
-    }
->>>>>>> 5a65d9b3
 
     with futures.ThreadPoolExecutor() as concurrency_pool:
         sst_futures = {'noDA_model': {}, 'DA_model': {}}
         u_futures = {'noDA_model': {}, 'DA_model': {}}
         v_futures = {'noDA_model': {}, 'DA_model': {}}
 
-<<<<<<< HEAD
-        for time_delta_index, time_delta in dict(
-                zip(range(len(datasets['wcofs_sst_noDA'][wcofs_dimensions['sst'][0]].values)), sorted(datasets['wcofs_sst_noDA'][wcofs_dimensions['sst'][0]].values, reverse=True))).items():
-=======
         for time_delta_index, time_delta in enumerate(sorted(datasets['wcofs_sst_noDA'][wcofs_dimensions['sst'][0]].values, reverse=True)):
->>>>>>> 5a65d9b3
             try:
 
                 sst_noDA_future = concurrency_pool.submit(wcofs.interpolate_grid, datasets['wcofs_sst_noDA']['lon'].values, datasets['wcofs_sst_noDA']['lat'].values,
@@ -240,15 +220,7 @@
     datasets = from_netcdf(day_dir)
 
     # interpolate nearest-neighbor observational data onto WCOFS grid
-<<<<<<< HEAD
     data = {'obser': {'sst': datasets['viirs']['sst'].values, 'u': datasets['hfr']['u'].values, 'v': datasets['hfr']['v'].values}}
-=======
-    data = {
-        'obser': {
-            'sst': datasets['viirs']['sst'].values, 'u': datasets['hfr']['u'].values, 'v': datasets['hfr']['v'].values
-        }
-    }
->>>>>>> 5a65d9b3
 
     LOGGER.info('interpolating WCOFS data onto observational grids...')
     data.update(interpolate_grids(datasets))
@@ -260,7 +232,6 @@
     for time_delta in time_deltas:
         metrics[time_delta] = {
             'rmse': {
-<<<<<<< HEAD
                 'sst': {'noDA': rmse(data['obser']['sst'], data['noDA_model']['sst'][time_delta]), 'DA': rmse(data['obser']['sst'], data['DA_model']['sst'][time_delta])},
                 'u': {'noDA': rmse(data['obser']['u'], data['noDA_model']['u'][time_delta]), 'DA': rmse(data['obser']['u'], data['DA_model']['u'][time_delta])},
                 'v': {'noDA': rmse(data['obser']['v'], data['noDA_model']['v'][time_delta]), 'DA': rmse(data['obser']['v'], data['DA_model']['v'][time_delta])}},
@@ -268,25 +239,6 @@
                 'sst': {'noDA': r_squ(data['obser']['sst'], data['noDA_model']['sst'][time_delta]), 'DA': r_squ(data['obser']['sst'], data['DA_model']['sst'][time_delta])},
                 'u': {'noDA': r_squ(data['obser']['u'], data['noDA_model']['u'][time_delta]), 'DA': r_squ(data['obser']['u'], data['DA_model']['u'][time_delta])},
                 'v': {'noDA': r_squ(data['obser']['v'], data['noDA_model']['v'][time_delta]), 'DA': r_squ(data['obser']['v'], data['DA_model']['v'][time_delta])}}}
-=======
-                'sst': {
-                    'noDA': rmse(data['obser']['sst'], data['noDA_model']['sst'][time_delta]), 'DA': rmse(data['obser']['sst'], data['DA_model']['sst'][time_delta])
-                }, 'u': {
-                    'noDA': rmse(data['obser']['u'], data['noDA_model']['u'][time_delta]), 'DA': rmse(data['obser']['u'], data['DA_model']['u'][time_delta])
-                }, 'v': {
-                    'noDA': rmse(data['obser']['v'], data['noDA_model']['v'][time_delta]), 'DA': rmse(data['obser']['v'], data['DA_model']['v'][time_delta])
-                }
-            }, 'r_squ': {
-                'sst': {
-                    'noDA': r_squ(data['obser']['sst'], data['noDA_model']['sst'][time_delta]), 'DA': r_squ(data['obser']['sst'], data['DA_model']['sst'][time_delta])
-                }, 'u': {
-                    'noDA': r_squ(data['obser']['u'], data['noDA_model']['u'][time_delta]), 'DA': r_squ(data['obser']['u'], data['DA_model']['u'][time_delta])
-                }, 'v': {
-                    'noDA': r_squ(data['obser']['v'], data['noDA_model']['v'][time_delta]), 'DA': r_squ(data['obser']['v'], data['DA_model']['v'][time_delta])
-                }
-            }
-        }
->>>>>>> 5a65d9b3
 
     for time_delta, methods in metrics.items():
         LOGGER.info(f'{time_delta}:')
